--- conflicted
+++ resolved
@@ -3017,7 +3017,6 @@
         <translation type="unfinished">&amp;OK</translation>
     </message>
     <message>
-<<<<<<< HEAD
         <source>Please restart...</source>
         <translation type="obsolete">Restartează...</translation>
     </message>
@@ -3026,8 +3025,6 @@
         <translation type="obsolete">Restartează Luminance HDR pentru a folosi nouă limbă (%1).</translation>
     </message>
     <message>
-=======
->>>>>>> 4fbcb3e9
         <source>Choose a directory</source>
         <translation type="unfinished">Alege un dosar</translation>
     </message>
