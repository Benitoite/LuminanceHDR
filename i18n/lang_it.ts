<?xml version="1.0" encoding="utf-8"?>
<!DOCTYPE TS>
<TS version="2.0" language="it">
<context>
    <name>AboutLuminance</name>
    <message>
        <source>About Luminance</source>
        <translation>Informazioni su Luminance</translation>
    </message>
    <message>
        <source>&amp;About</source>
        <translation>Informazioni su &amp;Qt</translation>
    </message>
    <message>
        <source>A&amp;uthors</source>
        <translation>A&amp;utori</translation>
    </message>
    <message>
        <source>&amp;Thanks To</source>
        <translation>&amp;Ringraziamenti</translation>
    </message>
    <message>
        <source>&amp;License Agreement</source>
        <translation>&amp;Licenza</translation>
    </message>
    <message>
        <source>&amp;OK</source>
        <translation>&amp;OK</translation>
    </message>
    <message>
        <source>&lt;!DOCTYPE HTML PUBLIC &quot;-//W3C//DTD HTML 4.0//EN&quot; &quot;http://www.w3.org/TR/REC-html40/strict.dtd&quot;&gt;
&lt;html&gt;&lt;head&gt;&lt;meta name=&quot;qrichtext&quot; content=&quot;1&quot; /&gt;&lt;style type=&quot;text/css&quot;&gt;
p, li { white-space: pre-wrap; }
&lt;/style&gt;&lt;/head&gt;&lt;body style=&quot; font-family:&apos;Sans Serif&apos;; font-size:10pt; font-weight:400; font-style:normal;&quot;&gt;
&lt;p align=&quot;justify&quot; style=&quot;-qt-paragraph-type:empty; margin-top:0px; margin-bottom:0px; margin-left:0px; margin-right:0px; -qt-block-indent:0; text-indent:0px;&quot;&gt;&lt;/p&gt;&lt;/body&gt;&lt;/html&gt;</source>
        <translation type="unfinished">&lt;!DOCTYPE HTML PUBLIC &quot;-//W3C//DTD HTML 4.0//EN&quot; &quot;http://www.w3.org/TR/REC-html40/strict.dtd&quot;&gt;
&lt;html&gt;&lt;head&gt;&lt;meta name=&quot;qrichtext&quot; content=&quot;1&quot; /&gt;&lt;style type=&quot;text/css&quot;&gt;
p, li { white-space: pre-wrap; }
&lt;/style&gt;&lt;/head&gt;&lt;body style=&quot; font-family:&apos;Sans Serif&apos;; font-size:10pt; font-weight:400; font-style:normal;&quot;&gt;
&lt;p align=&quot;justify&quot; style=&quot;-qt-paragraph-type:empty; margin-top:0px; margin-bottom:0px; margin-left:0px; margin-right:0px; -qt-block-indent:0; text-indent:0px;&quot;&gt;&lt;/p&gt;&lt;/body&gt;&lt;/html&gt;</translation>
    </message>
    <message>
        <source>&lt;!DOCTYPE HTML PUBLIC &quot;-//W3C//DTD HTML 4.0//EN&quot; &quot;http://www.w3.org/TR/REC-html40/strict.dtd&quot;&gt;
&lt;html&gt;&lt;head&gt;&lt;meta name=&quot;qrichtext&quot; content=&quot;1&quot; /&gt;&lt;style type=&quot;text/css&quot;&gt;
p, li { white-space: pre-wrap; }
&lt;/style&gt;&lt;/head&gt;&lt;body style=&quot; font-family:&apos;Sans Serif&apos;; font-size:13pt; font-weight:400; font-style:normal;&quot;&gt;
&lt;p style=&quot; margin-top:0px; margin-bottom:0px; margin-left:0px; margin-right:0px; -qt-block-indent:0; text-indent:0px;&quot;&gt;&lt;span style=&quot; font-weight:600; color:#00007f;&quot;&gt;Luminance HDR&lt;/span&gt;&lt;/p&gt;&lt;/body&gt;&lt;/html&gt;</source>
        <translation>&lt;!DOCTYPE HTML PUBLIC &quot;-//W3C//DTD HTML 4.0//EN&quot; &quot;http://www.w3.org/TR/REC-html40/strict.dtd&quot;&gt;
&lt;html&gt;&lt;head&gt;&lt;meta name=&quot;qrichtext&quot; content=&quot;1&quot; /&gt;&lt;style type=&quot;text/css&quot;&gt;
p, li { white-space: pre-wrap; }
&lt;/style&gt;&lt;/head&gt;&lt;body style=&quot; font-family:&apos;Sans Serif&apos;; font-size:13pt; font-weight:400; font-style:normal;&quot;&gt;
&lt;p style=&quot; margin-top:0px; margin-bottom:0px; margin-left:0px; margin-right:0px; -qt-block-indent:0; text-indent:0px;&quot;&gt;&lt;span style=&quot; font-weight:600; color:#00007f;&quot;&gt;Luminance HDR&lt;/span&gt;&lt;/p&gt;&lt;/body&gt;&lt;/html&gt;</translation>
    </message>
    <message>
        <source>&lt;!DOCTYPE HTML PUBLIC &quot;-//W3C//DTD HTML 4.0//EN&quot; &quot;http://www.w3.org/TR/REC-html40/strict.dtd&quot;&gt;
&lt;html&gt;&lt;head&gt;&lt;meta name=&quot;qrichtext&quot; content=&quot;1&quot; /&gt;&lt;style type=&quot;text/css&quot;&gt;
p, li { white-space: pre-wrap; }
&lt;/style&gt;&lt;/head&gt;&lt;body style=&quot; font-family:&apos;Sans Serif&apos;; font-size:10pt; font-weight:400; font-style:normal;&quot;&gt;
&lt;p style=&quot; margin-top:0px; margin-bottom:0px; margin-left:0px; margin-right:0px; -qt-block-indent:0; text-indent:0px;&quot;&gt;&lt;span style=&quot; font-size:9pt;&quot;&gt;Please &lt;/span&gt;&lt;a href=&quot;mailto:grota@users.sourceforge.net&quot;&gt;&lt;span style=&quot; font-size:9pt; text-decoration: underline; color:#0000ff;&quot;&gt;let me know&lt;/span&gt;&lt;/a&gt;&lt;span style=&quot; font-size:9pt;&quot;&gt;, if I forgot to add someone to this list.&lt;br /&gt;&lt;br /&gt;&lt;/span&gt;&lt;span style=&quot; font-size:9pt; font-weight:600;&quot;&gt;All the community on &lt;/span&gt;&lt;a href=&quot;http://www.flickr.com/groups/qtpfsgui&quot;&gt;&lt;span style=&quot; text-decoration: underline; color:#0057ae;&quot;&gt;Flickr&lt;/span&gt;&lt;/a&gt;&lt;span style=&quot; font-size:9pt;&quot;&gt;&lt;br /&gt;&lt;/span&gt;&lt;/p&gt;
&lt;p style=&quot; margin-top:0px; margin-bottom:0px; margin-left:0px; margin-right:0px; -qt-block-indent:0; text-indent:0px;&quot;&gt;&lt;span style=&quot; font-size:9pt; font-weight:600;&quot;&gt;Hugin&apos;s &lt;/span&gt;&lt;span style=&quot; font-size:9pt; font-weight:600; font-style:italic;&quot;&gt;align_image_stack&lt;/span&gt;&lt;span style=&quot; font-size:9pt; font-weight:600;&quot;&gt; and more&lt;/span&gt;&lt;span style=&quot; font-size:9pt;&quot;&gt;&lt;br /&gt;  Pablo D&apos;Angelo&lt;br /&gt;  &lt;br /&gt;&lt;/span&gt;&lt;span style=&quot; font-size:9pt; font-weight:600;&quot;&gt;Opensuse 10.2 and 10.3 packager&lt;/span&gt;&lt;span style=&quot; font-size:9pt;&quot;&gt;&lt;br /&gt;  Peter Linnell&lt;br /&gt;   &lt;br /&gt;&lt;/span&gt;&lt;span style=&quot; font-size:9pt; font-weight:600;&quot;&gt;Fedora packager and bug reports&lt;/span&gt;&lt;span style=&quot; font-size:9pt;&quot;&gt;&lt;br /&gt;  Douglas E. Warner&lt;br /&gt;&lt;br /&gt;&lt;/span&gt;&lt;span style=&quot; font-size:9pt; font-weight:600;&quot;&gt;openSUSE 10.2 packager&lt;/span&gt;&lt;span style=&quot; font-size:9pt;&quot;&gt;&lt;br /&gt;  Rauch Christian&lt;br /&gt;&lt;/span&gt;&lt;/p&gt;
&lt;p style=&quot; margin-top:0px; margin-bottom:0px; margin-left:0px; margin-right:0px; -qt-block-indent:0; text-indent:0px;&quot;&gt;&lt;span style=&quot; font-size:9pt; font-weight:600;&quot;&gt;Gentoo Linux Ebuild&lt;/span&gt;&lt;span style=&quot; font-size:9pt;&quot;&gt;&lt;br /&gt;  Rene Zbinden&lt;br /&gt;&lt;/span&gt;&lt;/p&gt;
&lt;p style=&quot; margin-top:0px; margin-bottom:0px; margin-left:0px; margin-right:0px; -qt-block-indent:0; text-indent:0px;&quot;&gt;&lt;span style=&quot; font-size:9pt; font-weight:600;&quot;&gt;Various suggestions&lt;/span&gt;&lt;span style=&quot; font-size:9pt;&quot;&gt;&lt;br /&gt;  Arne Hagenah&lt;br /&gt;&lt;/span&gt;&lt;/p&gt;
&lt;p style=&quot; margin-top:0px; margin-bottom:0px; margin-left:0px; margin-right:0px; -qt-block-indent:0; text-indent:0px;&quot;&gt;&lt;span style=&quot; font-size:9pt; font-weight:600;&quot;&gt;Tiff LDR bugfixes and suggestion&lt;/span&gt;&lt;span style=&quot; font-size:9pt;&quot;&gt;&lt;br /&gt;  Ignacy Gawedzki&lt;br /&gt; &lt;/span&gt;&lt;/p&gt;
&lt;p style=&quot; margin-top:0px; margin-bottom:0px; margin-left:0px; margin-right:0px; -qt-block-indent:0; text-indent:0px;&quot;&gt;&lt;span style=&quot; font-size:9pt; font-weight:600;&quot;&gt;DCRaw&lt;/span&gt;&lt;span style=&quot; font-size:9pt;&quot;&gt;&lt;br /&gt;  Dave Coffin&lt;br /&gt;&lt;/span&gt;&lt;/p&gt;
&lt;p style=&quot; margin-top:0px; margin-bottom:0px; margin-left:0px; margin-right:0px; -qt-block-indent:0; text-indent:0px;&quot;&gt;&lt;span style=&quot; font-size:9pt; font-weight:600;&quot;&gt;And also&lt;/span&gt;&lt;span style=&quot; font-size:9pt;&quot;&gt;&lt;br /&gt;  Erik Ouchterlony&lt;br /&gt;  Antoine Latter&lt;br /&gt;  Frank Boehme&lt;br /&gt;  Sloan Poe&lt;br /&gt;  Elizabeth Oldham &lt;/span&gt;&lt;/p&gt;&lt;/body&gt;&lt;/html&gt;</source>
        <translation type="unfinished"></translation>
    </message>
    <message utf8="true">
        <source>&lt;!DOCTYPE HTML PUBLIC &quot;-//W3C//DTD HTML 4.0//EN&quot; &quot;http://www.w3.org/TR/REC-html40/strict.dtd&quot;&gt;
&lt;html&gt;&lt;head&gt;&lt;meta name=&quot;qrichtext&quot; content=&quot;1&quot; /&gt;&lt;style type=&quot;text/css&quot;&gt;
p, li { white-space: pre-wrap; }
&lt;/style&gt;&lt;/head&gt;&lt;body style=&quot; font-family:&apos;Sans Serif&apos;; font-size:11pt; font-weight:400; font-style:normal;&quot;&gt;
&lt;p align=&quot;center&quot; style=&quot; margin-top:0px; margin-bottom:0px; margin-left:0px; margin-right:0px; -qt-block-indent:0; text-indent:0px;&quot;&gt;&lt;span style=&quot; font-size:12pt; font-weight:600; color:#00007f;&quot;&gt;Luminance HDR&lt;/span&gt; — HDR imaging workflow application&lt;br /&gt;(c) 2006-2009, Giuseppe Rota&lt;/p&gt;
&lt;p align=&quot;center&quot; style=&quot; margin-top:0px; margin-bottom:0px; margin-left:0px; margin-right:0px; -qt-block-indent:0; text-indent:0px;&quot;&gt;(c) 2010, 2011, Franco Comida, Davide Anastasia&lt;br /&gt;&lt;a href=&quot;http://qtpfsgui.sourceforge.net&quot;&gt;&lt;span style=&quot; text-decoration: underline; color:#0000ff;&quot;&gt;http://qtpfsgui.sourceforge.net&lt;/span&gt;&lt;/a&gt;&lt;/p&gt;&lt;/body&gt;&lt;/html&gt;</source>
        <translation type="unfinished"></translation>
    </message>
    <message utf8="true">
        <source>&lt;!DOCTYPE HTML PUBLIC &quot;-//W3C//DTD HTML 4.0//EN&quot; &quot;http://www.w3.org/TR/REC-html40/strict.dtd&quot;&gt;
&lt;html&gt;&lt;head&gt;&lt;meta name=&quot;qrichtext&quot; content=&quot;1&quot; /&gt;&lt;style type=&quot;text/css&quot;&gt;
p, li { white-space: pre-wrap; }
&lt;/style&gt;&lt;/head&gt;&lt;body style=&quot; font-family:&apos;Sans Serif&apos;; font-size:10pt; font-weight:400; font-style:normal;&quot;&gt;
&lt;p style=&quot; margin-top:0px; margin-bottom:0px; margin-left:0px; margin-right:0px; -qt-block-indent:0; text-indent:0px;&quot;&gt;&lt;span style=&quot; font-size:9pt;&quot;&gt;Please &lt;/span&gt;&lt;a href=&quot;mailto:davideanastasia@users.sourceforge.net&quot;&gt;&lt;span style=&quot; font-size:9pt; text-decoration: underline; color:#0000ff;&quot;&gt;let me know&lt;/span&gt;&lt;/a&gt;&lt;span style=&quot; font-size:9pt;&quot;&gt;, if I forgot to add someone to this list.&lt;/span&gt;&lt;/p&gt;
&lt;p style=&quot; margin-top:0px; margin-bottom:0px; margin-left:0px; margin-right:0px; -qt-block-indent:0; text-indent:0px;&quot;&gt;&lt;span style=&quot; font-size:9pt;&quot;&gt;&lt;br /&gt;&lt;/span&gt;&lt;span style=&quot; font-size:9pt; font-weight:600;&quot;&gt;Main developer QtPfsGui&lt;/span&gt;&lt;/p&gt;
&lt;p style=&quot; margin-top:0px; margin-bottom:0px; margin-left:0px; margin-right:0px; -qt-block-indent:0; text-indent:0px;&quot;&gt;&lt;span style=&quot; font-size:9pt;&quot;&gt;   Giuseppe Rota&lt;br /&gt;   &lt;/span&gt;&lt;a href=&quot;mailto:grota@users.sourceforge.net&quot;&gt;&lt;span style=&quot; font-size:9pt; text-decoration: underline; color:#0000ff;&quot;&gt;grota@users.sourceforge.net&lt;/span&gt;&lt;/a&gt;&lt;span style=&quot; font-size:9pt;&quot;&gt;&lt;br /&gt;&lt;/span&gt;&lt;/p&gt;
&lt;p style=&quot; margin-top:0px; margin-bottom:0px; margin-left:0px; margin-right:0px; -qt-block-indent:0; text-indent:0px;&quot;&gt;&lt;span style=&quot; font-size:9pt; font-weight:600;&quot;&gt;Main Developers Luminance HDR&lt;/span&gt;&lt;/p&gt;
&lt;p style=&quot; margin-top:0px; margin-bottom:0px; margin-left:0px; margin-right:0px; -qt-block-indent:0; text-indent:0px;&quot;&gt;&lt;span style=&quot; font-size:9pt;&quot;&gt;    Franco Comida&lt;/span&gt;&lt;/p&gt;
&lt;p style=&quot; margin-top:0px; margin-bottom:0px; margin-left:0px; margin-right:0px; -qt-block-indent:0; text-indent:0px;&quot;&gt;&lt;span style=&quot; font-size:9pt;&quot;&gt;    &lt;/span&gt;&lt;a href=&quot;mailto:fcomida@users.sourceforge.net&quot;&gt;&lt;span style=&quot; font-size:9pt; text-decoration: underline; color:#0000ff;&quot;&gt;fcomida@users.sourceforge.net&lt;/span&gt;&lt;/a&gt;&lt;/p&gt;
&lt;p style=&quot;-qt-paragraph-type:empty; margin-top:0px; margin-bottom:0px; margin-left:0px; margin-right:0px; -qt-block-indent:0; text-indent:0px;&quot;&gt;&lt;/p&gt;
&lt;p style=&quot; margin-top:0px; margin-bottom:0px; margin-left:0px; margin-right:0px; -qt-block-indent:0; text-indent:0px;&quot;&gt;&lt;span style=&quot; font-size:9pt;&quot;&gt;    Davide Anastasia&lt;/span&gt;&lt;/p&gt;
&lt;p style=&quot; margin-top:0px; margin-bottom:0px; margin-left:0px; margin-right:0px; -qt-block-indent:0; text-indent:0px;&quot;&gt;&lt;span style=&quot; font-size:9pt;&quot;&gt;    &lt;/span&gt;&lt;a href=&quot;mailto:davideanastasia@users.sourceforge.net&quot;&gt;&lt;span style=&quot; font-size:9pt; text-decoration: underline; color:#0000ff;&quot;&gt;davideanastasia@users.sourceforge.net&lt;/span&gt;&lt;/a&gt;&lt;/p&gt;
&lt;p style=&quot; margin-top:0px; margin-bottom:0px; margin-left:0px; margin-right:0px; -qt-block-indent:0; text-indent:0px;&quot;&gt;&lt;span style=&quot; font-size:9pt;&quot;&gt;    &lt;/span&gt;&lt;/p&gt;
&lt;p style=&quot; margin-top:0px; margin-bottom:0px; margin-left:0px; margin-right:0px; -qt-block-indent:0; text-indent:0px;&quot;&gt;&lt;span style=&quot; font-size:9pt;&quot;&gt;&lt;br /&gt;&lt;/span&gt;&lt;span style=&quot; font-size:9pt; font-weight:600;&quot;&gt;Improvements, bugfixing&lt;/span&gt;&lt;/p&gt;
&lt;p style=&quot; margin-top:0px; margin-bottom:0px; margin-left:0px; margin-right:0px; -qt-block-indent:0; text-indent:0px;&quot;&gt;&lt;span style=&quot; font-size:9pt;&quot;&gt;    Daniel Kaneider&lt;/span&gt;&lt;/p&gt;
&lt;p style=&quot; margin-top:0px; margin-bottom:0px; margin-left:0px; margin-right:0px; -qt-block-indent:0; text-indent:0px;&quot;&gt;&lt;span style=&quot; font-size:9pt;&quot;&gt;    &lt;/span&gt;&lt;a href=&quot;mailto:danielkaneider@users.sourceforge.net&quot;&gt;&lt;span style=&quot; font-size:9pt; text-decoration: underline; color:#0000ff;&quot;&gt;danielkaneider@users.sourceforge.net&lt;/span&gt;&lt;/a&gt;&lt;/p&gt;
&lt;p style=&quot;-qt-paragraph-type:empty; margin-top:0px; margin-bottom:0px; margin-left:0px; margin-right:0px; -qt-block-indent:0; text-indent:0px; font-size:9pt; text-decoration: underline; color:#0000ff;&quot;&gt;&lt;/p&gt;
&lt;p style=&quot; margin-top:0px; margin-bottom:0px; margin-left:0px; margin-right:0px; -qt-block-indent:0; text-indent:0px;&quot;&gt;&lt;span style=&quot; font-size:9pt; font-weight:600;&quot;&gt;pfs{tools|calibration|tmo} codebase&lt;/span&gt;&lt;span style=&quot; font-size:9pt;&quot;&gt;&lt;br /&gt;   Grzegorz Krawczyk&lt;br /&gt;   &lt;/span&gt;&lt;a href=&quot;mailto:krawczyk@mpi-sb.mpg.de&quot;&gt;&lt;span style=&quot; font-size:9pt; text-decoration: underline; color:#0000ff;&quot;&gt;krawczyk@mpi-sb.mpg.de&lt;/span&gt;&lt;/a&gt;&lt;span style=&quot; font-size:9pt;&quot;&gt;&lt;br /&gt;   &lt;br /&gt;   Rafal Mantiuk&lt;br /&gt;   &lt;/span&gt;&lt;a href=&quot;mailto:mantiuk@mpi-sb.mpg.de&quot;&gt;&lt;span style=&quot; font-size:9pt; text-decoration: underline; color:#0000ff;&quot;&gt;mantiuk@mpi-sb.mpg.de &lt;/span&gt;&lt;/a&gt;&lt;/p&gt;
&lt;p style=&quot; margin-top:0px; margin-bottom:0px; margin-left:0px; margin-right:0px; -qt-block-indent:0; text-indent:0px;&quot;&gt;&lt;span style=&quot; font-size:9pt; text-decoration: underline; color:#0000ff;&quot;&gt;&lt;br /&gt;&lt;/span&gt;&lt;span style=&quot; font-size:9pt; font-weight:600; color:#000000;&quot;&gt;G.Ward&apos;s Mean Threshold Bitmap (MTB) algorithm &lt;/span&gt;&lt;span style=&quot; font-size:9pt; color:#000000;&quot;&gt;&lt;br /&gt;   Nicholas Phillips&lt;br /&gt;   &lt;/span&gt;&lt;a href=&quot;ngphillips@gmail.com&quot;&gt;&lt;span style=&quot; font-size:9pt; text-decoration: underline; color:#0000ff;&quot;&gt;ngphillips@gmail.com&lt;/span&gt;&lt;/a&gt;&lt;span style=&quot; font-size:9pt; color:#000000;&quot;&gt;&lt;br /&gt;  &lt;br /&gt;&lt;/span&gt;&lt;span style=&quot; font-size:9pt; font-weight:600; color:#000000;&quot;&gt;Russian translator, usability fixes, user manual, .desktop file&lt;/span&gt;&lt;span style=&quot; font-size:9pt; color:#000000;&quot;&gt;&lt;br /&gt;   Alexandre Prokoudine&lt;br /&gt;   &lt;/span&gt;&lt;a href=&quot;alexandre.prokoudine@gmail.com&quot;&gt;&lt;span style=&quot; font-size:9pt; text-decoration: underline; color:#0000ff;&quot;&gt;alexandre.prokoudine@gmail.com&lt;/span&gt;&lt;/a&gt;&lt;span style=&quot; font-size:9pt; color:#000000;&quot;&gt;&lt;br /&gt;   &lt;br /&gt;&lt;/span&gt;&lt;span style=&quot; font-size:9pt; font-weight:600; color:#000000;&quot;&gt;Norwegian translator&lt;/span&gt;&lt;span style=&quot; font-size:9pt; color:#000000;&quot;&gt;&lt;br /&gt;   Åsmund Ødegård&lt;br /&gt;   &lt;/span&gt;&lt;a href=&quot;mandus@users.sourceforge.net&quot;&gt;&lt;span style=&quot; font-size:9pt; text-decoration: underline; color:#0000ff;&quot;&gt;mandus@users.sourceforge.net&lt;/span&gt;&lt;/a&gt;&lt;span style=&quot; font-size:9pt; color:#000000;&quot;&gt;&lt;br /&gt;   &lt;br /&gt;&lt;/span&gt;&lt;span style=&quot; font-size:9pt; font-weight:600; color:#000000;&quot;&gt;Turkish translato&lt;/span&gt;&lt;span style=&quot; font-size:9pt; color:#000000;&quot;&gt;r&lt;br /&gt;   Mustafa GÜNAY&lt;br /&gt;&lt;br /&gt;&lt;/span&gt;&lt;span style=&quot; font-size:9pt; font-weight:600; color:#000000;&quot;&gt;French translator&lt;/span&gt;&lt;span style=&quot; font-size:9pt; color:#000000;&quot;&gt;&lt;br /&gt;   Cyril Lavier&lt;br /&gt;   &lt;br /&gt;&lt;/span&gt;&lt;span style=&quot; font-size:9pt; font-weight:600; color:#000000;&quot;&gt;Spanish translator&lt;/span&gt;&lt;span style=&quot; font-size:9pt; color:#000000;&quot;&gt;&lt;br /&gt;   Alberto Garcia&lt;br /&gt;   &lt;br /&gt;&lt;/span&gt;&lt;span style=&quot; font-size:9pt; font-weight:600; color:#000000;&quot;&gt;German translator&lt;/span&gt;&lt;span style=&quot; font-size:9pt; color:#000000;&quot;&gt;&lt;br /&gt;   Christian Raue&lt;br /&gt;&lt;br /&gt;&lt;/span&gt;&lt;span style=&quot; font-size:9pt; font-weight:600; color:#000000;&quot;&gt;Czech translator&lt;/span&gt;&lt;span style=&quot; font-size:9pt; color:#000000;&quot;&gt;&lt;br /&gt;   Jan Gemela&lt;br /&gt;   &lt;br /&gt;&lt;/span&gt;&lt;span style=&quot; font-size:9pt; font-weight:600; color:#000000;&quot;&gt;Polish translator&lt;/span&gt;&lt;span style=&quot; font-size:9pt; color:#000000;&quot;&gt;&lt;br /&gt;   Maciej Dziardziel&lt;br /&gt;   &lt;br /&gt;&lt;/span&gt;&lt;span style=&quot; font-family:&apos;Sans Serif&apos;; font-size:9pt; font-weight:600; color:#000000;&quot;&gt;Romanian translator&lt;/span&gt;&lt;span style=&quot; font-family:&apos;Sans Serif&apos;; font-size:9pt; color:#000000;&quot;&gt;&lt;br /&gt;   Andrei Răcăşan&lt;br /&gt;   &lt;br /&gt;&lt;/span&gt;&lt;span style=&quot; font-size:9pt; font-weight:600; color:#000000;&quot;&gt;FreeBSD patches and maintainers&lt;/span&gt;&lt;span style=&quot; font-size:9pt; color:#000000;&quot;&gt;&lt;br /&gt;Joao Rocha Braga Filho, Bertrand Petit and Steffen Beyer&lt;br /&gt;&lt;/span&gt;&lt;/p&gt;&lt;/body&gt;&lt;/html&gt;</source>
        <translation type="unfinished"></translation>
    </message>
</context>
<context>
    <name>BatchHDRDialog</name>
    <message>
        <source>Batch HDR Dialog</source>
        <translation>Finestra Batch HDR</translation>
    </message>
    <message>
        <source>Number of bracketed images:</source>
        <translation>Numero immagini con diversa esposizione:</translation>
    </message>
    <message>
        <source>Select the number of bracketed pictures used to create the HDRs</source>
        <translation>Seleziona il numero di immagini con diversa esposizione per creare le HDR</translation>
    </message>
    <message>
        <source>Predefined profile:</source>
        <translation>Profilo predefinito:</translation>
    </message>
    <message>
        <source>Choose one of the creation predefined profiles. 
See documentation for more informations.</source>
        <translation>Scegli uno dei profili predefiniti per la creazione degli HDR.
Vedi la documentazione per maggiori informazioni.</translation>
    </message>
    <message>
        <source>Profile 1</source>
        <translation>Profilo 1</translation>
    </message>
    <message>
        <source>Profile 2</source>
        <translation>Profilo 2</translation>
    </message>
    <message>
        <source>Profile 3</source>
        <translation>Profilo 3</translation>
    </message>
    <message>
        <source>Profile 4</source>
        <translation>Profilo 4</translation>
    </message>
    <message>
        <source>Profile 5</source>
        <translation>Profilo 5</translation>
    </message>
    <message>
        <source>Profile 6</source>
        <translation>Profilo 6</translation>
    </message>
    <message>
        <source>Alignment</source>
        <translation>Allineamento</translation>
    </message>
    <message>
        <source>Auto align the bracketed pictures</source>
        <translation>Auto allinea le immagini con diversa esposizione</translation>
    </message>
    <message>
        <source>MTB</source>
        <translation></translation>
    </message>
    <message>
        <source>Output format:</source>
        <translation>Formato output:</translation>
    </message>
    <message>
        <source>Choose an HDR output file format</source>
        <translation>Scegli un formato di output per gli HDR</translation>
    </message>
    <message>
        <source>hdr</source>
        <translation></translation>
    </message>
    <message>
        <source>exr</source>
        <translation></translation>
    </message>
    <message>
        <source>PFS</source>
        <translation></translation>
    </message>
    <message>
        <source>tiff</source>
        <translation></translation>
    </message>
    <message>
        <source>Folder where bracketed pictures are located (in alphabetical order)</source>
        <translation>Cartella che contiene le immagini con diversa esposizione (in ordine alfabetico)</translation>
    </message>
    <message>
        <source>Folder where created HDRs are saved</source>
        <translation>Cartella dove gli HDR verranno salvati</translation>
    </message>
    <message>
        <source>Messages</source>
        <translation>Messaggi</translation>
    </message>
    <message>
        <source>Choose a directory</source>
        <translation>Seleziona una directory</translation>
    </message>
    <message>
        <source>Started processing...</source>
        <translation>Elaborazione in corso...</translation>
    </message>
    <message>
        <source>Completed with errors</source>
        <translation>Completato con errori</translation>
    </message>
    <message>
        <source>Completed without errors</source>
        <translation>Completato senza errori</translation>
    </message>
    <message>
        <source>Error: missing EXIF data</source>
        <translation>Errore: dati EXIF mancanti</translation>
    </message>
    <message>
        <source>Aligning...</source>
        <translation>Allineando...</translation>
    </message>
    <message>
        <source>Creating HDR...</source>
        <translation>Creando un HDR...</translation>
    </message>
    <message>
        <source>Written </source>
        <translation>Scritto</translation>
    </message>
    <message>
        <source>Error: </source>
        <translation>Errore:</translation>
    </message>
    <message>
        <source>Auto-align images</source>
        <translation>Auto-allineamento immagini</translation>
    </message>
    <message>
        <source>Use Hugin&apos;s align_image_stack engine</source>
        <translation>Usa align_image_stack da Hugin</translation>
    </message>
    <message>
        <source>Hugin&apos;s align_image_stack</source>
        <translation>align_image_stack da Hugin</translation>
    </message>
    <message>
        <source>Use MTB (Median Threshold Bitmap) engine</source>
        <translation>Usa MTB (Median Threshold Bitmap)</translation>
    </message>
    <message>
        <source>Select &amp;Input Folder</source>
        <translation>Seleziona la cartella &amp;sorgente</translation>
    </message>
    <message>
        <source>Select &amp;Output Folder</source>
        <translation>Seleziona la cartella &amp;destinazione</translation>
    </message>
    <message>
        <source>&amp;Cancel</source>
        <translation>A&amp;nnulla</translation>
    </message>
    <message>
        <source>&amp;Start</source>
        <translation>&amp;Avvia</translation>
    </message>
    <message>
        <source>&amp;Close</source>
        <translation>&amp;Chiudi</translation>
    </message>
    <message>
        <source>Aborting...</source>
        <translation type="unfinished">Operazione interrotta...</translation>
    </message>
</context>
<context>
    <name>BatchTMDialog</name>
    <message>
        <source>Batch Tone Mapping</source>
        <translation>Tone Mapping Multiplo</translation>
    </message>
    <message>
        <source>Add &amp;Directory</source>
        <translation>Aggiungi una &amp;Directory</translation>
    </message>
    <message>
        <source>&amp;Add Files</source>
        <translation>&amp;Aggiungi dei File</translation>
    </message>
    <message>
        <source>&amp;Remove Files</source>
        <translation>&amp;Rimuovi dei File</translation>
    </message>
    <message>
        <source>List of HDRs that will be tone mapped</source>
        <translation>Lista di Hdr su cui verra&apos; eseguito il tone mapping</translation>
    </message>
    <message>
        <source>Add D&amp;irectory</source>
        <translation>Aggiungi una &amp;Directory</translation>
    </message>
    <message>
        <source>Add Fi&amp;les</source>
        <translation>&amp;Aggiungi dei File</translation>
    </message>
    <message>
        <source>R&amp;emove Files</source>
        <translation>&amp;Rimuovi dei File</translation>
    </message>
    <message>
        <source>Output</source>
        <translation>Uscita</translation>
    </message>
    <message>
        <source>Select &amp;Output Folder...</source>
        <translation>Selezione una cartella di &amp;uscita...</translation>
    </message>
    <message>
        <source>&amp;Show only:</source>
        <translation>&amp;Mostra solo:</translation>
    </message>
    <message>
        <source>All messages</source>
        <translation>Tutti i messaggi</translation>
    </message>
    <message>
        <source>Errors only</source>
        <translation>Solo errori</translation>
    </message>
    <message>
        <source>Clear filter text</source>
        <translation>Resetta il filtro</translation>
    </message>
    <message>
        <source>&amp;Cancel</source>
        <translation>A&amp;nnulla</translation>
    </message>
    <message>
        <source>Choose a directory</source>
        <translation>Seleziona una directory</translation>
    </message>
    <message>
        <source>Processing...</source>
        <translation>Stò processando...</translation>
    </message>
    <message>
        <source>Start processing...</source>
        <translation>Inizio elaborazione...</translation>
    </message>
    <message>
        <source>Close</source>
        <translation>Chiudi</translation>
    </message>
    <message>
        <source>&amp;Done</source>
        <translation>&amp;Fatto</translation>
    </message>
    <message>
        <source>HDR Images to Convert</source>
        <translation>Immagini HDR da convertire</translation>
    </message>
    <message>
        <source>Add all the HDRs in a directory to the list</source>
        <translation>Aggiungi tutti gli HDR in una directory alla lista</translation>
    </message>
    <message>
        <source>Add single HDR files to the list</source>
        <translation>Aggiungi singoli file HDR alla lista</translation>
    </message>
    <message>
        <source>Remove single HDR files to the list</source>
        <translation>Rimuovi singoli file HDR dalla lista</translation>
    </message>
    <message>
        <source>Tone Mapping Settings Files</source>
        <translation>Files parametri di Tonemapping</translation>
    </message>
    <message>
        <source>Add all the Tone Mapping Setting files in a directory to the list</source>
        <translation>Aggiungi tutti i file di impostazioni di tone mapping presenti in una directory alla lista</translation>
    </message>
    <message>
        <source>Add single Tone Mapping Setting files to the list</source>
        <translation>Aggiungi dei singoli file di impostazioni di tone mapping alla lista</translation>
    </message>
    <message>
        <source>Remove single Tone Mapping Setting files to the list</source>
        <translation>Rimuovi file di impostazioni di tone mapping dalla lista</translation>
    </message>
    <message>
        <source>List of Tone Mapping Setting files that will be used to tone map each HDR</source>
        <translation>Lista di file di impostazioni di tone mapping che saranno usati per eseguire il tone mapping su ciascuna HDR</translation>
    </message>
    <message>
        <source>Specify output folder for the tone mapped files</source>
        <translation>Specifica la cartella di uscita per il file di uscita</translation>
    </message>
    <message>
        <source>Conversion Log</source>
        <translation>Log conversione</translation>
    </message>
    <message>
        <source>Batch operations report</source>
        <translation>Log per le operazioni batch</translation>
    </message>
    <message>
        <source>Filter messages based on severity</source>
        <translation>Filtra i messaggi in base alla severità</translation>
    </message>
    <message>
        <source>Success messages</source>
        <translation>Messaggi di successo</translation>
    </message>
    <message>
        <source>&amp;Filter log messages:</source>
        <translation>&amp;Filtra messaggi di log:</translation>
    </message>
    <message>
        <source>Overall completion progress</source>
        <translation>Percentuale di completamento globale</translation>
    </message>
    <message>
        <source>Start batch tone mapping</source>
        <translation>Inizia il batch tone mapping</translation>
    </message>
    <message>
        <source>&amp;Start</source>
        <translation>&amp;Avvia</translation>
    </message>
    <message>
        <source>Using %1 thread(s)</source>
        <translation>Si utilizzano %1 thread(s)</translation>
    </message>
    <message>
        <source>All HDR images </source>
        <translation>Tutte le immagini HDR</translation>
    </message>
    <message>
        <source>Select input images</source>
        <translation>Seleziona immagini di input</translation>
    </message>
    <message>
        <source>Load tone mapping settings text files...</source>
        <translation>Carica il file di testo impostazioni tonemapping...</translation>
    </message>
    <message>
        <source>LuminanceHDR tone mapping settings text file (*.txt)</source>
        <translation>File di testo impostazioni Luminance (*.txt)</translation>
    </message>
    <message>
        <source>All tasks completed.</source>
        <translation>Tutti i task sono stati completati.</translation>
    </message>
    <message>
        <source>Saving using file format: %1, (quality - if applicable): %2</source>
        <translation>Salvataggio in formato %1, (qualità - se applicabile): %2</translation>
    </message>
    <message>
        <source>Aborting...</source>
        <translation type="unfinished">Operazione interrotta...</translation>
    </message>
</context>
<context>
    <name>BatchTMJob</name>
    <message>
        <source>[T%1] Start processing %2</source>
        <translation>[T%1] Inizio elaborazione %2</translation>
    </message>
    <message>
        <source>[T%1] Successfully load %2</source>
        <translation>[T%1] %2 correttamente caricato</translation>
    </message>
    <message>
        <source>[T%1] ERROR: Cannot save to file: %2</source>
        <translation>[T%1] ERRORE: Il file %2 non può essere salvato</translation>
    </message>
    <message>
        <source>[T%1] Successfully saved LDR file: %2</source>
        <translation>[T%1] File %2 correttamente salvato</translation>
    </message>
    <message>
        <source>[T%1] ERROR: Loading of %2 failed</source>
        <translation>[T%1] ERRORE: Caricatamento di %2 fallito</translation>
    </message>
</context>
<context>
    <name>CommandLineInterfaceManager</name>
    <message>
        <source>Error: Alignment engine not recognized.</source>
        <translation>Errore: opzione di allineamento non riconosciuta.</translation>
    </message>
    <message>
        <source>Error: Wrong HDR creation format.</source>
        <translation>Errore: formato di creazione HDR non riconosciuto.</translation>
    </message>
    <message>
        <source>Error: Unknown response curve specified.</source>
        <translation>Errore: curva di risposta specificata non riconosciuta.</translation>
    </message>
    <message>
        <source>Error: Unknown HDR creation model specified.</source>
        <translation>Errore: modello per la creazione dell&apos;HDR sconosciuto.</translation>
    </message>
    <message>
        <source>Error: Unknown HDR creation format specified.</source>
        <translation>Errore: formato per la creazione dell&apos;HDR sconosciuto.</translation>
    </message>
    <message>
        <source>Error: Unknown tone mapping operator specified.</source>
        <translation>Errore: L&apos;operatore di tone mapping specificato non e&apos; stato riconosciuto.</translation>
    </message>
    <message>
        <source>Error: Wrong tone mapping option format.</source>
        <translation>Errore: Il formato dell&apos;opzione di tone mapping specificato non e&apos; stato riconosciuto.</translation>
    </message>
    <message>
        <source>Error: Unknown tone mapping option specified.</source>
        <translation>Errore: Opzione di tone mapping non riconosciuta.</translation>
    </message>
    <message>
        <source>Error: Unknown option %1.</source>
        <translation>Errore: Opzione sconosciutaL: %1.</translation>
    </message>
    <message>
        <source>Error: Missing argument for %1.</source>
        <translation>Errore: Argomento mancante per %1.</translation>
    </message>
    <message>
        <source>Error: The number of EV values specified is different from the number of input files.</source>
        <translation>Errore: Il numero di valori EV specificati e&apos; differente dal numero di file di input.</translation>
    </message>
    <message>
        <source>Error: Exif data missing in images and EV values not specifed on the commandline, bailing out.</source>
        <translation>Errore: Dati Exif mancanti nelle immagini e valori EV non specificati manualmente.</translation>
    </message>
    <message>
        <source>ERROR: Cannot save to file: %1</source>
        <translation>ERRORE: Impossibile salvare il file %1</translation>
    </message>
    <message>
        <source>Cannot convert %1 to a float</source>
        <translation>Impossibile convertire %1 in un valore floating point</translation>
    </message>
    <message>
        <source>Cannot convert %1 to an integer</source>
        <translation>Impossibile convertire %1 in un valore intero</translation>
    </message>
    <message>
        <source>Error: Unknown weight function specified.</source>
        <translation>Errore: Funzione peso specificata sconosciuta.</translation>
    </message>
    <message>
        <source>Failed executing align_image_stack</source>
        <translation>align_image_stack ha terminato in modo incorretto</translation>
    </message>
    <message>
        <source>Usage: %1 [OPTIONS]... [INPUTFILES]...</source>
        <translation>Utilizzo: %1 [OPZIONI]... [INPUTFILES]...</translation>
    </message>
    <message>
        <source>Commandline interface to %1.</source>
        <translation>interfaccia a linea di comando per %1.</translation>
    </message>
    <message>
        <source>-h --help              Display this help.</source>
        <translation>-h --help              Mostra questo testo.</translation>
    </message>
    <message>
        <source>-v --verbose           Print more messages during execution.</source>
        <translation>-v --verbose           Stampa maggiori informazioni durante l&apos;esecuzione.</translation>
    </message>
    <message>
        <source>-a --align AIS|MTB     Align Engine to use during HDR creation (default: no alignment).</source>
        <translation>-a --align AIS|MTB     Tipo di allineamento usato per la creazione di un HDR (default: nessun allineamento).</translation>
    </message>
    <message>
        <source>-e --ev EV1,EV2,...    Specify numerical EV values (as many as INPUTFILES).</source>
        <translation>-e --ev EV1,EV2,...    Specifica valori EV numerici (tanti quanti INPUTFILES).</translation>
    </message>
    <message>
        <source>-c --config            HDR creation config. Possible values: </source>
        <translation>-c --config            Configurazione per la creazione di HDR. alori possibili:  </translation>
    </message>
    <message>
        <source>-l --load HDR_FILE     Load an HDR instead of creating a new one. </source>
        <translation>-l --load HDR_FILE     Va a caricare il file HDR specificato invece di crearne uno nuovo. </translation>
    </message>
    <message>
        <source>-s --save HDR_FILE     Save to a HDR file format. (default: don&apos;t save) </source>
        <translation>-s --save HDR_FILE     Salva il file HDR. (default: non salvare) </translation>
    </message>
    <message>
        <source>-g --gamma VALUE       Gamma value to use during tone mapping. (default: 1) </source>
        <translation>-g --gamma VALUE       Valore di gamma da usare per il tone mapping. (default: 1) </translation>
    </message>
    <message>
        <source>-r --resize VALUE      Width you want to resize your HDR to (resized before gamma and tone mapping) </source>
        <translation>-r --resize VALUE      Larghezza a cui viene ridimensionato l&apos;HDR (ridimensionato prima del gamma e tone mapping) </translation>
    </message>
    <message>
        <source>-t --tmo               Tone mapping operator. Legal values are: </source>
        <translation>-t --tmo               operatore di Tone mapping. Valori possibili sono: </translation>
    </message>
    <message>
        <source>-p --tmoptions         Tone mapping operator options. Legal values are: </source>
        <translation>-p --tmoptions         Opzioni dell&apos;operatore di Tone mapping. Valori possibili sono: </translation>
    </message>
    <message>
        <source>contrast=VALUE:saturation=VALUE:detail=VALUE:equalization=true|false (for mantiuk06)</source>
        <translation>contrast=VALUE:saturation=VALUE:detail=VALUE:equalization=true|false (per mantiuk06)</translation>
    </message>
    <message>
        <source>-o --output LDR_FILE   File name you want to save your tone mapped LDR to.</source>
        <translation>-o --output LDR_FILE   Nome del file su cui viene salvata l&apos;immagine LDR.</translation>
    </message>
    <message>
        <source>                       (No tonemapping is performed unless -o is specified).</source>
        <translation>                       (Il tone mapping non viene eseguito a meno che -o venga specificato).</translation>
    </message>
    <message>
        <source>You must either load an existing HDR file (via the -l option) or specify INPUTFILES to create a new HDR.
</source>
        <translation>O viene caricato un file HDR esistente (usando l&apos;opzione -l) o vanno specificati INPUTFILES per creare un nuovo HDR.
</translation>
    </message>
    <message>
        <source>weight=triangular|gaussian|plateau:response_curve=from_file|linear|gamma|log|robertson:model=robertson|debevec:curve_filename=your_file_here.m</source>
        <translation>weight=triangular|gaussian|plateau:response_curve=from_file|linear|gamma|log|robertson:model=robertson|debevec:curve_filename=your_file_here.m</translation>
    </message>
    <message>
        <source>(Default is weight=triangular:response_curve=linear:model=debevec) </source>
        <translation>(Default is weight=triangular:response_curve=linear:model=debevec) </translation>
    </message>
    <message>
        <source>alpha=VALUE:beta=VALUE:color=VALUE:noise=VALUE:new=true|false (for fattal)</source>
        <translation>alpha=VALORE:beta=VALORE:color=VALORE:noise=VALORE:new=true|false (for fattal)</translation>
    </message>
    <message>
        <source>localcontrast=VALUE:eq=2|4:simple=true|false (for ashikhmin)</source>
        <translation>localcontrast=VALORE:eq=2|4:simple=true|false (for ashikhmin)</translation>
    </message>
    <message>
        <source>sigma_s=VALUE:sigma_r=VALUE:base=VALUE (for durand)</source>
        <translation>sigma_s=VALORE:sigma_r=VALORE:base=VALORE (for durand)</translation>
    </message>
    <message>
        <source>bias=VALUE (for drago)</source>
        <translation>bias=VALORE (for drago)</translation>
    </message>
    <message>
        <source>local=true|false:autolum=true|false:cone=VALUE:rod=VALUE:multiplier=VALUE (for pattanaik)</source>
        <translation>local=true|false:autolum=true|false:cone=VALORE:rod=VALORE:multiplier=VALORE (for pattanaik)</translation>
    </message>
    <message>
        <source>scales=true|false:key=VALUE:phi=VALUE:num=VALUE:low=VALUE:high=VALUE (for reinhard02)</source>
        <translation>scales=true|false:key=VALORE:phi=VALORE:num=VALORE:low=VALORE:high=VALORE (for reinhard02)</translation>
    </message>
    <message>
        <source>brightness=VALUE:chroma=VALUE:lightness=VALUE (for reinhard05)</source>
        <translation>brightness=VALORE:chroma=VALORE:lightness=VALORE (for reinhard05)</translation>
    </message>
    <message>
        <source>(default is contrast=0.3:equalization=false:saturation=1.8, see also -o)</source>
        <translation>(Il default è contrast=0.3:equalization=false:saturation=1.8, vedi anche -o)</translation>
    </message>
    <message>
        <source>(Default is mantiuk06)</source>
        <translation>(Predefinito è Mantiux &apos;06)</translation>
    </message>
    <message>
        <source>-u --gui               Start in gui mode with input files.</source>
        <translation>-u --gui Avvia in modalità grafica con file di input.</translation>
    </message>
    <message>
        <source>ashikhmin|drago|durand|fattal|pattanaik|reinhard02|reinhard05|mantiuk06|mantiuk08</source>
        <translation></translation>
    </message>
    <message>
        <source>colorsaturation=VALUE:contrastenhancement=VALUE:luminancelevel=VALUE:setluminance=true|false (for mantiuk08)</source>
        <translation>colorsaturation=VALORE:contrastenhancement=VALORE:luminancelevel=VALORE:setluminance=true|false (per mantiuk08)</translation>
    </message>
</context>
<context>
    <name>DnDOption</name>
    <message>
        <source>&lt;b&gt;What would you like to do with the file(s)?&lt;/b&gt;</source>
        <translation>&lt;b&gt;Cosa vorresti fare con i/il file?&lt;/b&gt;</translation>
    </message>
    <message>
        <source>&amp;Open</source>
        <translation>&amp;Apri</translation>
    </message>
    <message>
        <source>Open an existing HDR image</source>
        <translation>Apri un&apos;immagine HDR esistente</translation>
    </message>
    <message>
        <source>&amp;New</source>
        <translation>&amp;Nuovo</translation>
    </message>
    <message>
        <source>Create a new HDR image from one or more images</source>
        <translation>Crea un&apos;immagine HDR da una o più immagini</translation>
    </message>
    <message>
        <source>Cancel the drag and drop process and return to the main window</source>
        <translation>Anulla il drag and drop e torna alla finestra principale</translation>
    </message>
    <message>
        <source>&amp;Cancel</source>
        <translation>A&amp;nnulla</translation>
    </message>
    <message>
        <source>Drag and Drop</source>
        <translation></translation>
    </message>
</context>
<context>
    <name>EditingTools</name>
    <message>
        <source>Pan the image to a region</source>
        <translation>Inquadra una regione differente dell&apos;immagine</translation>
    </message>
    <message>
        <source>Choose a directory and a prefix</source>
        <translation>Seleziona una directory e un prefisso</translation>
    </message>
</context>
<context>
    <name>EditingToolsDialog</name>
    <message>
        <source>Editing Tools</source>
        <translation>Tool di editing</translation>
    </message>
    <message>
        <source>Visualization and Navigation</source>
        <translation>Visualizzazione e Navigazione</translation>
    </message>
    <message>
        <source>Fit to window</source>
        <translation>Scala</translation>
    </message>
    <message>
        <source>&amp;Fit to Window</source>
        <translation>&amp;Scala</translation>
    </message>
    <message>
        <source>Original size</source>
        <translation>Originale</translation>
    </message>
    <message>
        <source>Origina&amp;l Size</source>
        <translation>&amp;Originale</translation>
    </message>
    <message>
        <source>Zoom In</source>
        <translation>Zoom In</translation>
    </message>
    <message>
        <source>Zoom &amp;In</source>
        <translation>Zoom &amp;In</translation>
    </message>
    <message>
        <source>Zoom Out</source>
        <translation>Zoom Out</translation>
    </message>
    <message>
        <source>Zoom &amp;Out</source>
        <translation>Zoom &amp;Out</translation>
    </message>
    <message>
        <source>Preview &amp;Mode:</source>
        <translation>Modalita&apos; di &amp;anteprima:</translation>
    </message>
    <message>
        <source>Pivot Only (P)</source>
        <translation>Solo Pivot (P)</translation>
    </message>
    <message>
        <source>Antighosting Mask</source>
        <translation>Maschera antighosting</translation>
    </message>
    <message>
        <source>Mask Color</source>
        <translation>Colore Maschera</translation>
    </message>
    <message>
        <source>Images List</source>
        <translation>Lista delle Immagini</translation>
    </message>
    <message>
        <source>The image currently selected in this list can be translated up,down,left and right using the controls below.
This image&apos;s histogram is diplayed in the widget above.</source>
        <translation>L&apos;immagine correntemente selezionata in questa lista puo&apos; venire spostata in su, giu&apos; a destra e a sinistra utilizzando i controlli qua sotto.
L&apos;istogramma dell&apos;immagine e&apos; visualizzato sopra.</translation>
    </message>
    <message>
        <source>Select the previous image in both lists</source>
        <translation>Seleziona in entrambe le liste l&apos;immagine precedente</translation>
    </message>
    <message>
        <source>Use this button to move the selection to the previous image in both lists.</source>
        <translation>Utilizza questo bottone per selezionare l&apos;immagine precedente in entrambe le liste..</translation>
    </message>
    <message>
        <source>Select the next image in both lists</source>
        <translation>Seleziona in entrambe le liste l&apos;immagine successiva</translation>
    </message>
    <message>
        <source>Use this button to move the selection to the next image in both lists.</source>
        <translation>Utilizza questo bottone per selezionare l&apos;immagine successiva in entrambe le liste..</translation>
    </message>
    <message>
        <source>R&amp;eference</source>
        <translation>&amp;Riferimento</translation>
    </message>
    <message>
        <source>The reference image is the one currently selected</source>
        <translation>L&apos;immagine di riferimento e&apos; quella correntemente selezionata</translation>
    </message>
    <message>
        <source>Tools</source>
        <translation>Strumenti</translation>
    </message>
    <message>
        <source>Crop the stack of images after a selection with the left mouse button has been made</source>
        <translation>Taglia lo stack di immagini in seguito ad una selezione col mouse</translation>
    </message>
    <message>
        <source>Clicking this button you will be able to crop all the images to the size that you have previously selected with the left mouse button (press and hold the left mouse button and move the pointer to select a crop area, then press this button).</source>
        <translation>Cliccando questo bottone sara&apos; possibile ritagliare tutte le immagini alla dimensione che e&apos; stata selezionata precedentemente con il pulsante sinistro del mouse (premi e tieni premuto il pulsante sinistro del mouse e sposta il puntatore per andare a definire una area di taglio, premere poi questo bottone).</translation>
    </message>
    <message>
        <source>&amp;Crop All Images</source>
        <translation>&amp;Ritaglia</translation>
    </message>
    <message>
        <source>Ctrl+X</source>
        <translation>Ctrl+X</translation>
    </message>
    <message>
        <source>&amp;Anti Ghosting</source>
        <translation>&amp;Anti Ghosting</translation>
    </message>
    <message>
        <source>&amp;Save Images</source>
        <translation>&amp;Salva le Immagini</translation>
    </message>
    <message>
        <source>Ctrl+S</source>
        <translation>Ctrl+S</translation>
    </message>
    <message>
        <source>A&amp;dd Mask</source>
        <translation>&amp;Aggiungi Maschera</translation>
    </message>
    <message>
        <source>Remove Mas&amp;k</source>
        <translation>Rimuovi Ma&amp;schera</translation>
    </message>
    <message>
        <source>Size:</source>
        <translation>Dimensioni:</translation>
    </message>
    <message>
        <source> pixels</source>
        <translation> pixels</translation>
    </message>
    <message>
        <source>&amp;Strength:</source>
        <translation>&amp;Forza:</translation>
    </message>
    <message>
        <source>Reset the shift values for the currently selected movable image</source>
        <translation>Resetta le traslazioni per l&apos;immagine correntemente selezionata</translation>
    </message>
    <message>
        <source>&amp;Reset</source>
        <translation>&amp;Ripristina</translation>
    </message>
    <message>
        <source>Reset the shift values for all the images</source>
        <translation>Resetta le traslazioni per tutte le immagini</translation>
    </message>
    <message>
        <source>Reset &amp;All</source>
        <translation>Resetta &amp;Tutto</translation>
    </message>
    <message>
        <source>&amp;Horizontal:</source>
        <translation>&amp;Orizzontale:</translation>
    </message>
    <message>
        <source>&amp;Vertical:</source>
        <translation>&amp;Verticale:</translation>
    </message>
    <message>
        <source>Insert an horizontal shift value for the currently selected movable image</source>
        <translation>Inserisci un valore di shift orizzontale per l&apos;immagine correntemente selezionata</translation>
    </message>
    <message>
        <source> px</source>
        <translation> px</translation>
    </message>
    <message>
        <source>Insert a vertical shift value for the currently selected movable image</source>
        <translation>Inserisci un valore di shift verticale per l&apos;immagine correntemente selezionata</translation>
    </message>
    <message>
        <source>Move up of 1 pixel the currently selected movable image</source>
        <translation>Sposta in su di 1 pixel l&apos;immagine correntemente selezionata</translation>
    </message>
    <message>
        <source>Move down of 1 pixel the currently selected movable image</source>
        <translation>Sposta in giu&apos; di 1 pixel l&apos;immagine correntemente selezionata</translation>
    </message>
    <message>
        <source>Move right of 1 pixel the currently selected movable image</source>
        <translation>Sposta a destra di 1 pixel l&apos;immagine correntemente selezionata</translation>
    </message>
    <message>
        <source>Move left of 1 pixel the currently selected movable image</source>
        <translation>Sposta a sinistra di 1 pixel l&apos;immagine correntemente selezionata</translation>
    </message>
    <message>
        <source>Get information about the graphical elements</source>
        <translation>Informazioni sui vari elementi</translation>
    </message>
    <message>
        <source>&amp;What&apos;s this?</source>
        <translation>&amp;Guida rapida</translation>
    </message>
    <message>
        <source>Shift+F1</source>
        <translation>Shift+F1</translation>
    </message>
    <message>
        <source>&amp;Next &gt;</source>
        <translation>&amp;Avanti &gt;</translation>
    </message>
    <message>
        <source>&amp;Cancel</source>
        <translation>A&amp;nnulla</translation>
    </message>
    <message>
        <source>Difference (E-P)</source>
        <translation>Differenza (E-R)</translation>
    </message>
    <message>
        <source>Overlay (E+P)</source>
        <translation>Sovrapponi (E+R)</translation>
    </message>
    <message>
        <source>Editable Only (E)</source>
        <translation>Solo Editabile (E)</translation>
    </message>
    <message>
        <source>Ed&amp;itable</source>
        <translation>Ed&amp;itabile</translation>
    </message>
    <message>
        <source>&lt;html&gt;&lt;head&gt;&lt;meta name=&quot;qrichtext&quot; content=&quot;1&quot; /&gt;&lt;style type=&quot;text/css&quot;&gt;
p, li { white-space: pre-wrap; }
&lt;/style&gt;&lt;/head&gt;&lt;body style=&quot; font-family:&apos;Sans Serif&apos;; font-size:9pt; font-weight:400; font-style:normal; text-decoration:none;&quot;&gt;
&lt;p style=&quot; margin-top:0px; margin-bottom:0px; margin-left:0px; margin-right:0px; -qt-block-indent:0; text-indent:0px;&quot;&gt;The currently selected image is the one that you can shift and paint an anti-ghosting mask on.&lt;/p&gt;&lt;/body&gt;&lt;/html&gt;</source>
        <translation>&lt;html&gt;&lt;head&gt;&lt;meta name=&quot;qrichtext&quot; content=&quot;1&quot; /&gt;&lt;style type=&quot;text/css&quot;&gt;
p, li { white-space: pre-wrap; }
&lt;/style&gt;&lt;/head&gt;&lt;body style=&quot; font-family:&apos;Sans Serif&apos;; font-size:9pt; font-weight:400; font-style:normal; text-decoration:none;&quot;&gt;
&lt;p style=&quot; margin-top:0px; margin-bottom:0px; margin-left:0px; margin-right:0px; -qt-block-indent:0; text-indent:0px;&quot;&gt;L&apos;immagine correntemente selezionata e&apos; quella che puoi traslare e&apos; che e&apos; possibile marcare con una maschera anti-ghosting.&lt;/p&gt;&lt;/body&gt;&lt;/html&gt;</translation>
    </message>
    <message>
        <source>&lt;html&gt;&lt;head&gt;&lt;meta name=&quot;qrichtext&quot; content=&quot;1&quot; /&gt;&lt;style type=&quot;text/css&quot;&gt;
p, li { white-space: pre-wrap; }
&lt;/style&gt;&lt;/head&gt;&lt;body style=&quot; font-family:&apos;Sans Serif&apos;; font-size:9pt; font-weight:400; font-style:normal; text-decoration:none;&quot;&gt;
&lt;p style=&quot; margin-top:0px; margin-bottom:0px; margin-left:0px; margin-right:0px; -qt-block-indent:0; text-indent:0px;&quot;&gt;The image currently selected in this list serves as a reference position for the editable image&lt;/p&gt;&lt;/body&gt;&lt;/html&gt;</source>
        <translation>&lt;html&gt;&lt;head&gt;&lt;meta name=&quot;qrichtext&quot; content=&quot;1&quot; /&gt;&lt;style type=&quot;text/css&quot;&gt;
p, li { white-space: pre-wrap; }
&lt;/style&gt;&lt;/head&gt;&lt;body style=&quot; font-family:&apos;Sans Serif&apos;; font-size:9pt; font-weight:400; font-style:normal; text-decoration:none;&quot;&gt;
&lt;p style=&quot; margin-top:0px; margin-bottom:0px; margin-left:0px; margin-right:0px; -qt-block-indent:0; text-indent:0px;&quot;&gt;L&apos;immagine correntemente selezionata in questa lista funge da posizione di riferimento per l&apos;immagine editabile&lt;/p&gt;&lt;/body&gt;&lt;/html&gt;</translation>
    </message>
    <message>
        <source>&lt;html&gt;&lt;head&gt;&lt;meta name=&quot;qrichtext&quot; content=&quot;1&quot; /&gt;&lt;style type=&quot;text/css&quot;&gt;
p, li { white-space: pre-wrap; }
&lt;/style&gt;&lt;/head&gt;&lt;body style=&quot; font-family:&apos;Sans Serif&apos;; font-size:9pt; font-weight:400; font-style:normal; text-decoration:none;&quot;&gt;
&lt;p style=&quot; margin-top:0px; margin-bottom:0px; margin-left:0px; margin-right:0px; -qt-block-indent:0; text-indent:0px;&quot;&gt;Shift values for the currently selected editable image&lt;/p&gt;&lt;/body&gt;&lt;/html&gt;</source>
        <translation>&lt;html&gt;&lt;head&gt;&lt;meta name=&quot;qrichtext&quot; content=&quot;1&quot; /&gt;&lt;style type=&quot;text/css&quot;&gt;
p, li { white-space: pre-wrap; }
&lt;/style&gt;&lt;/head&gt;&lt;body style=&quot; font-family:&apos;Sans Serif&apos;; font-size:9pt; font-weight:400; font-style:normal; text-decoration:none;&quot;&gt;
&lt;p style=&quot; margin-top:0px; margin-bottom:0px; margin-left:0px; margin-right:0px; -qt-block-indent:0; text-indent:0px;&quot;&gt;Valori di traslazione per l&apos;immagine editabile correntemente selezionata&lt;/p&gt;&lt;/body&gt;&lt;/html&gt;</translation>
    </message>
    <message>
        <source>&lt;html&gt;&lt;head&gt;&lt;meta name=&quot;qrichtext&quot; content=&quot;1&quot; /&gt;&lt;style type=&quot;text/css&quot;&gt;
p, li { white-space: pre-wrap; }
&lt;/style&gt;&lt;/head&gt;&lt;body style=&quot; font-family:&apos;Sans Serif&apos;; font-size:9pt; font-weight:400; font-style:normal; text-decoration:none;&quot;&gt;
&lt;p style=&quot; margin-top:0px; margin-bottom:0px; margin-left:0px; margin-right:0px; -qt-block-indent:0; text-indent:0px;&quot;&gt;Here the user can view and set the shift values for the currently selected editable image&lt;/p&gt;&lt;/body&gt;&lt;/html&gt;</source>
        <translation>&lt;html&gt;&lt;head&gt;&lt;meta name=&quot;qrichtext&quot; content=&quot;1&quot; /&gt;&lt;style type=&quot;text/css&quot;&gt;
p, li { white-space: pre-wrap; }
&lt;/style&gt;&lt;/head&gt;&lt;body style=&quot; font-family:&apos;Sans Serif&apos;; font-size:9pt; font-weight:400; font-style:normal; text-decoration:none;&quot;&gt;
&lt;p style=&quot; margin-top:0px; margin-bottom:0px; margin-left:0px; margin-right:0px; -qt-block-indent:0; text-indent:0px;&quot;&gt;Qui e&apos; possibilie visualizzare e settare i valori di shift per l&apos;immagine editabile correntemente selezionata&lt;/p&gt;&lt;/body&gt;&lt;/html&gt;</translation>
    </message>
    <message>
        <source>Shift values for editable image</source>
        <translation>Traslazioni per l&apos;immagine correntemente selezionata</translation>
    </message>
    <message>
        <source>&lt;html&gt;&lt;head&gt;&lt;meta name=&quot;qrichtext&quot; content=&quot;1&quot; /&gt;&lt;style type=&quot;text/css&quot;&gt;
p, li { white-space: pre-wrap; }
&lt;/style&gt;&lt;/head&gt;&lt;body style=&quot; font-family:&apos;Sans Serif&apos;; font-size:9pt; font-weight:400; font-style:normal; text-decoration:none;&quot;&gt;
&lt;p style=&quot; margin-top:0px; margin-bottom:0px; margin-left:0px; margin-right:0px; -qt-block-indent:0; text-indent:0px;&quot;&gt;This area shows the preview (using the preview mode on the left) between the editable and reference image.&lt;/p&gt;
&lt;p style=&quot; margin-top:0px; margin-bottom:0px; margin-left:0px; margin-right:0px; -qt-block-indent:0; text-indent:0px;&quot;&gt;If the same image is selected in both the editable and reference list, this area will show the image itself.&lt;/p&gt;
&lt;p style=&quot; margin-top:0px; margin-bottom:0px; margin-left:0px; margin-right:0px; -qt-block-indent:0; text-indent:0px;&quot;&gt;Clicking and holding the left mouse button you will be able to select a crop area.&lt;/p&gt;&lt;/body&gt;&lt;/html&gt;</source>
        <translation>&lt;html&gt;&lt;head&gt;&lt;meta name=&quot;qrichtext&quot; content=&quot;1&quot; /&gt;&lt;style type=&quot;text/css&quot;&gt;
p, li { white-space: pre-wrap; }
&lt;/style&gt;&lt;/head&gt;&lt;body style=&quot; font-family:&apos;Sans Serif&apos;; font-size:9pt; font-weight:400; font-style:normal; text-decoration:none;&quot;&gt;
&lt;p style=&quot; margin-top:0px; margin-bottom:0px; margin-left:0px; margin-right:0px; -qt-block-indent:0; text-indent:0px;&quot;&gt;Questa area mostra l&apos;anteprima (utilizzando la modalita&apos; selezionata a sinistra) tra l&apos;immagine editabile e quella di riferimento.&lt;/p&gt;
&lt;p style=&quot; margin-top:0px; margin-bottom:0px; margin-left:0px; margin-right:0px; -qt-block-indent:0; text-indent:0px;&quot;&gt;Se la stessa immagine e&apos; selezionata in entrambe le liste, questa area mostrera&apos; tale immagine.&lt;/p&gt;
&lt;p style=&quot; margin-top:0px; margin-bottom:0px; margin-left:0px; margin-right:0px; -qt-block-indent:0; text-indent:0px;&quot;&gt;Cliccando e tenendo premuto il pulsante sinistro del mouse e&apos; possibile selezionare una area di taglio.&lt;/p&gt;&lt;/body&gt;&lt;/html&gt;</translation>
    </message>
</context>
<context>
    <name>GenericViewer</name>
    <message>
        <source>Pan the image to a region</source>
        <translation>Inquadra una regione differente dell&apos;immagine</translation>
    </message>
</context>
<context>
    <name>HdrCreationManager</name>
    <message>
        <source>The image %1 is an 8 bit format (LDR) while the previous ones are not.</source>
        <translation>L&apos;immagine %1 e&apos; un formato ad 8 bit (LDR) al contrario delle precedenti.</translation>
    </message>
    <message>
        <source>The image %1 has an invalid size.</source>
        <translation>L&apos;immagine %1 ha una dimensione non valida.</translation>
    </message>
    <message>
        <source>The image %1 is an 16 bit format while the previous ones are not.</source>
        <translation>L&apos;immagine %1 è in formato 16 bit mentre le precedenti non lo sono.</translation>
    </message>
</context>
<context>
    <name>HdrInputLoader</name>
    <message>
        <source>ERROR: The file&lt;br&gt;%1&lt;br&gt; is not a 8 bit or 16 bit tiff.</source>
        <translation>ERRORE: Il file&lt;br&gt;%1&lt;br&gt; non è un tiff da 8 o 16 bit.</translation>
    </message>
    <message>
        <source>ERROR: %1</source>
        <translation>ERRORE:%1</translation>
    </message>
    <message>
        <source>ERROR: Failed Loading file: %1</source>
        <translation>ERRORE: Impossibile caricare il file: %1</translation>
    </message>
</context>
<context>
    <name>HdrViewer</name>
    <message>
        <source>Linear</source>
        <translation>Lineare</translation>
    </message>
    <message>
        <source>Gamma 1.4</source>
        <translation>Gamma 1.4</translation>
    </message>
    <message>
        <source>Gamma 1.8</source>
        <translation>Gamma 1.8</translation>
    </message>
    <message>
        <source>Gamma 2.2</source>
        <translation>Gamma 2.2</translation>
    </message>
    <message>
        <source>Gamma 2.6</source>
        <translation>Gamma 2.6</translation>
    </message>
    <message>
        <source>Logarithmic</source>
        <translation>Logaritmica</translation>
    </message>
    <message>
        <source>Histogram:</source>
        <translation>Istogramma:</translation>
    </message>
    <message>
        <source>&amp;Mapping:</source>
        <translation>&amp;Mapping:</translation>
    </message>
</context>
<context>
    <name>HdrWizard</name>
    <message>
        <source>[1/2] Load Input Images</source>
        <translation>[1/2] Carica immagini iniziali</translation>
    </message>
    <message>
        <source>Currently Loaded &amp;Files</source>
        <translation>&amp;File Attualmente Caricati</translation>
    </message>
    <message>
        <source>Preview</source>
        <translation>Anteprima</translation>
    </message>
    <message>
        <source>Selected Image &amp;Exposure</source>
        <translation>&amp;Esposizione Immagini Selezionate</translation>
    </message>
    <message>
        <source>Alignment</source>
        <translation>Allineamento</translation>
    </message>
    <message>
        <source>&lt;!DOCTYPE HTML PUBLIC &quot;-//W3C//DTD HTML 4.0//EN&quot; &quot;http://www.w3.org/TR/REC-html40/strict.dtd&quot;&gt;
&lt;html&gt;&lt;head&gt;&lt;meta name=&quot;qrichtext&quot; content=&quot;1&quot; /&gt;&lt;style type=&quot;text/css&quot;&gt;
p, li { white-space: pre-wrap; }
&lt;/style&gt;&lt;/head&gt;&lt;body style=&quot; font-family:&apos;Sans Serif&apos;; font-size:10pt; font-weight:400; font-style:normal;&quot;&gt;
&lt;p align=&quot;center&quot; style=&quot; margin-top:0px; margin-bottom:0px; margin-left:0px; margin-right:0px; -qt-block-indent:0; text-indent:0px;&quot;&gt;&lt;span style=&quot; font-size:12pt; font-weight:600;&quot;&gt;Start loading a set of images with different exposure&lt;/span&gt;&lt;/p&gt;&lt;/body&gt;&lt;/html&gt;</source>
        <translation>&lt;!DOCTYPE HTML PUBLIC &quot;-//W3C//DTD HTML 4.0//EN&quot; &quot;http://www.w3.org/TR/REC-html40/strict.dtd&quot;&gt;
&lt;html&gt;&lt;head&gt;&lt;meta name=&quot;qrichtext&quot; content=&quot;1&quot; /&gt;&lt;style type=&quot;text/css&quot;&gt;
p, li { white-space: pre-wrap; }
&lt;/style&gt;&lt;/head&gt;&lt;body style=&quot; font-family:&apos;Sans Serif&apos;; font-size:10pt; font-weight:400; font-style:normal;&quot;&gt;
&lt;p align=&quot;center&quot; style=&quot; margin-top:0px; margin-bottom:0px; margin-left:0px; margin-right:0px; -qt-block-indent:0; text-indent:0px;&quot;&gt;&lt;span style=&quot; font-size:12pt; font-weight:600;&quot;&gt;Inizia col caricare un insieme di immagini con differente esposizione&lt;/span&gt;&lt;/p&gt;&lt;/body&gt;&lt;/html&gt;</translation>
    </message>
    <message>
        <source>HDR Creation Wizard</source>
        <translation>Wizard Creazione HDR</translation>
    </message>
    <message>
        <source>&lt;!DOCTYPE HTML PUBLIC &quot;-//W3C//DTD HTML 4.0//EN&quot; &quot;http://www.w3.org/TR/REC-html40/strict.dtd&quot;&gt;
&lt;html&gt;&lt;head&gt;&lt;meta name=&quot;qrichtext&quot; content=&quot;1&quot; /&gt;&lt;style type=&quot;text/css&quot;&gt;
p, li { white-space: pre-wrap; }
&lt;/style&gt;&lt;/head&gt;&lt;body style=&quot; font-family:&apos;Sans Serif&apos;; font-size:10pt; font-weight:400; font-style:normal;&quot;&gt;
&lt;p align=&quot;center&quot; style=&quot;-qt-paragraph-type:empty; margin-top:0px; margin-bottom:0px; margin-left:0px; margin-right:0px; -qt-block-indent:0; text-indent:0px;&quot;&gt;&lt;/p&gt;
&lt;p align=&quot;center&quot; style=&quot; margin-top:0px; margin-bottom:0px; margin-left:0px; margin-right:0px; -qt-block-indent:0; text-indent:0px;&quot;&gt;&lt;span style=&quot; font-size:16pt; font-weight:600;&quot;&gt;HDR Creation Wizard&lt;/span&gt;&lt;/p&gt;
&lt;p align=&quot;center&quot; style=&quot;-qt-paragraph-type:empty; margin-top:0px; margin-bottom:0px; margin-left:0px; margin-right:0px; -qt-block-indent:0; text-indent:0px; font-size:16pt; font-weight:600;&quot;&gt;&lt;/p&gt;
&lt;p align=&quot;center&quot; style=&quot;-qt-paragraph-type:empty; margin-top:0px; margin-bottom:0px; margin-left:0px; margin-right:0px; -qt-block-indent:0; text-indent:0px; font-size:16pt; font-weight:600;&quot;&gt;&lt;/p&gt;
&lt;p align=&quot;justify&quot; style=&quot; margin-top:0px; margin-bottom:0px; margin-left:0px; margin-right:0px; -qt-block-indent:0; text-indent:0px;&quot;&gt;This tool help you in fusing bracketed images taken with different exposures to make an &lt;a href=&quot;http://en.wikipedia.org/wiki/High_Dynamic_Range&quot;&gt;&lt;span style=&quot; text-decoration: underline; color:#0057ae;&quot;&gt;HDR Image&lt;/span&gt;&lt;/a&gt;. &lt;/p&gt;
&lt;p align=&quot;justify&quot; style=&quot;-qt-paragraph-type:empty; margin-top:0px; margin-bottom:0px; margin-left:0px; margin-right:0px; -qt-block-indent:0; text-indent:0px;&quot;&gt;&lt;/p&gt;
&lt;p align=&quot;justify&quot; style=&quot; margin-top:0px; margin-bottom:0px; margin-left:0px; margin-right:0px; -qt-block-indent:0; text-indent:0px;&quot;&gt;The bracketed images must be taken with the same camera in the same conditions and possibly using a tripod.&lt;/p&gt;
&lt;p align=&quot;justify&quot; style=&quot;-qt-paragraph-type:empty; margin-top:0px; margin-bottom:0px; margin-left:0px; margin-right:0px; -qt-block-indent:0; text-indent:0px;&quot;&gt;&lt;/p&gt;
&lt;p align=&quot;justify&quot; style=&quot; margin-top:0px; margin-bottom:0px; margin-left:0px; margin-right:0px; -qt-block-indent:0; text-indent:0px;&quot;&gt;This assistant will help you through all the steps: importing the images,  aligning them, choosing a profile to create an HDR.&lt;/p&gt;
&lt;p align=&quot;justify&quot; style=&quot;-qt-paragraph-type:empty; margin-top:0px; margin-bottom:0px; margin-left:0px; margin-right:0px; -qt-block-indent:0; text-indent:0px;&quot;&gt;&lt;/p&gt;
&lt;p align=&quot;justify&quot; style=&quot; margin-top:0px; margin-bottom:0px; margin-left:0px; margin-right:0px; -qt-block-indent:0; text-indent:0px;&quot;&gt;Constraints:&lt;/p&gt;
&lt;p align=&quot;justify&quot; style=&quot;-qt-paragraph-type:empty; margin-top:0px; margin-bottom:0px; margin-left:0px; margin-right:0px; -qt-block-indent:0; text-indent:0px;&quot;&gt;&lt;/p&gt;
&lt;p align=&quot;justify&quot; style=&quot; margin-top:0px; margin-bottom:0px; margin-left:0px; margin-right:0px; -qt-block-indent:0; text-indent:0px;&quot;&gt;All images must have same dimension&lt;/p&gt;
&lt;p align=&quot;justify&quot; style=&quot; margin-top:0px; margin-bottom:0px; margin-left:0px; margin-right:0px; -qt-block-indent:0; text-indent:0px;&quot;&gt;All images must have same color depth&lt;/p&gt;&lt;/body&gt;&lt;/html&gt;</source>
        <translation>&lt;!DOCTYPE HTML PUBLIC &quot;-//W3C//DTD HTML 4.0//EN&quot; &quot;http://www.w3.org/TR/REC-html40/strict.dtd&quot;&gt;
&lt;html&gt;&lt;head&gt;&lt;meta name=&quot;qrichtext&quot; content=&quot;1&quot; /&gt;&lt;style type=&quot;text/css&quot;&gt;
p, li { white-space: pre-wrap; }
&lt;/style&gt;&lt;/head&gt;&lt;body style=&quot; font-family:&apos;Sans Serif&apos;; font-size:10pt; font-weight:400; font-style:normal;&quot;&gt;
&lt;p align=&quot;center&quot; style=&quot;-qt-paragraph-type:empty; margin-top:0px; margin-bottom:0px; margin-left:0px; margin-right:0px; -qt-block-indent:0; text-indent:0px;&quot;&gt;&lt;/p&gt;
&lt;p align=&quot;center&quot; style=&quot; margin-top:0px; margin-bottom:0px; margin-left:0px; margin-right:0px; -qt-block-indent:0; text-indent:0px;&quot;&gt;&lt;span style=&quot; font-size:16pt; font-weight:600;&quot;&gt;Assistente creazione HDR&lt;/span&gt;&lt;/p&gt;
&lt;p align=&quot;center&quot; style=&quot;-qt-paragraph-type:empty; margin-top:0px; margin-bottom:0px; margin-left:0px; margin-right:0px; -qt-block-indent:0; text-indent:0px; font-size:16pt; font-weight:600;&quot;&gt;&lt;/p&gt;
&lt;p align=&quot;center&quot; style=&quot;-qt-paragraph-type:empty; margin-top:0px; margin-bottom:0px; margin-left:0px; margin-right:0px; -qt-block-indent:0; text-indent:0px; font-size:16pt; font-weight:600;&quot;&gt;&lt;/p&gt;
&lt;p align=&quot;justify&quot; style=&quot; margin-top:0px; margin-bottom:0px; margin-left:0px; margin-right:0px; -qt-block-indent:0; text-indent:0px;&quot;&gt;Questo assistente vi guiderà nel fondere più immagini con differenti esposizioni in un unica &lt;a href=&quot;http://it.wikipedia.org/wiki/High_Dynamic_Range&quot;&gt;&lt;span style=&quot; text-decoration: underline; color:#0057ae;&quot;&gt;immagine HDR&lt;/span&gt;&lt;/a&gt;. &lt;/p&gt;
&lt;p align=&quot;justify&quot; style=&quot;-qt-paragraph-type:empty; margin-top:0px; margin-bottom:0px; margin-left:0px; margin-right:0px; -qt-block-indent:0; text-indent:0px;&quot;&gt;&lt;/p&gt;
&lt;p align=&quot;justify&quot; style=&quot; margin-top:0px; margin-bottom:0px; margin-left:0px; margin-right:0px; -qt-block-indent:0; text-indent:0px;&quot;&gt;Le immagini devono essere riprese da una sola macchina fotografica nelle medesime condizioni e possibilmente utilizzando un cavalletto.&lt;/p&gt;
&lt;p align=&quot;justify&quot; style=&quot;-qt-paragraph-type:empty; margin-top:0px; margin-bottom:0px; margin-left:0px; margin-right:0px; -qt-block-indent:0; text-indent:0px;&quot;&gt;&lt;/p&gt;
&lt;p align=&quot;justify&quot; style=&quot; margin-top:0px; margin-bottom:0px; margin-left:0px; margin-right:0px; -qt-block-indent:0; text-indent:0px;&quot;&gt;Sarete guidati attraverdo tutti i passaggi: importare le immagini, allinearle, scegliere un profilo per creare l&apos;HDR.&lt;/p&gt;
&lt;p align=&quot;justify&quot; style=&quot;-qt-paragraph-type:empty; margin-top:0px; margin-bottom:0px; margin-left:0px; margin-right:0px; -qt-block-indent:0; text-indent:0px;&quot;&gt;&lt;/p&gt;
&lt;p align=&quot;justify&quot; style=&quot; margin-top:0px; margin-bottom:0px; margin-left:0px; margin-right:0px; -qt-block-indent:0; text-indent:0px;&quot;&gt;Vincoli:&lt;/p&gt;
&lt;p align=&quot;justify&quot; style=&quot;-qt-paragraph-type:empty; margin-top:0px; margin-bottom:0px; margin-left:0px; margin-right:0px; -qt-block-indent:0; text-indent:0px;&quot;&gt;&lt;/p&gt;
&lt;p align=&quot;justify&quot; style=&quot; margin-top:0px; margin-bottom:0px; margin-left:0px; margin-right:0px; -qt-block-indent:0; text-indent:0px;&quot;&gt;Tutte le immagini devono avere la stessa dimensione&lt;/p&gt;
&lt;p align=&quot;justify&quot; style=&quot; margin-top:0px; margin-bottom:0px; margin-left:0px; margin-right:0px; -qt-block-indent:0; text-indent:0px;&quot;&gt;Tutte le immagini devono avere la stessa profondità di colore&lt;/p&gt;&lt;/body&gt;&lt;/html&gt;</translation>
    </message>
    <message>
        <source>Add Images</source>
        <translation>Aggiungi Immagini</translation>
    </message>
    <message>
        <source>...</source>
        <translation>...</translation>
    </message>
    <message>
        <source>Remove Selected Image</source>
        <translation>Rimuovi immagine selezionata</translation>
    </message>
    <message>
        <source>Clear List</source>
        <translation>Cancella la lista</translation>
    </message>
    <message>
        <source>&amp;Autoalign images</source>
        <translation>&amp;Autoallinea immagini</translation>
    </message>
    <message>
        <source>Hugin&apos;s align_image_stack</source>
        <translation>align_image_stack da Hugin</translation>
    </message>
    <message>
        <source>[2/2] Choose Settings for HDR Creation</source>
        <translation>[2/2] Scegli le impostazioni per la creazione di HDR</translation>
    </message>
    <message>
        <source>Choose one of the predefined profiles:</source>
        <translation>Scegli uno dei profili predefiniti:</translation>
    </message>
    <message>
        <source>&lt;!DOCTYPE HTML PUBLIC &quot;-//W3C//DTD HTML 4.0//EN&quot; &quot;http://www.w3.org/TR/REC-html40/strict.dtd&quot;&gt;
&lt;html&gt;&lt;head&gt;&lt;meta name=&quot;qrichtext&quot; content=&quot;1&quot; /&gt;&lt;style type=&quot;text/css&quot;&gt;
p, li { white-space: pre-wrap; }
&lt;/style&gt;&lt;/head&gt;&lt;body style=&quot; font-family:&apos;DejaVu Sans&apos;; font-size:9pt; font-weight:400; font-style:normal;&quot;&gt;
&lt;p style=&quot; margin-top:0px; margin-bottom:0px; margin-left:0px; margin-right:0px; -qt-block-indent:0; text-indent:0px;&quot;&gt;&lt;span style=&quot; font-family:&apos;Sans Serif&apos;;&quot;&gt;The first predefined profile in the list usually leads to best results. Change it only if the resulting HDR image is not good enough.&lt;/span&gt;&lt;/p&gt;&lt;/body&gt;&lt;/html&gt;</source>
        <translation>&lt;!DOCTYPE HTML PUBLIC &quot;-//W3C//DTD HTML 4.0//EN&quot; &quot;http://www.w3.org/TR/REC-html40/strict.dtd&quot;&gt;
&lt;html&gt;&lt;head&gt;&lt;meta name=&quot;qrichtext&quot; content=&quot;1&quot; /&gt;&lt;style type=&quot;text/css&quot;&gt;
p, li { white-space: pre-wrap; }
&lt;/style&gt;&lt;/head&gt;&lt;body style=&quot; font-family:&apos;DejaVu Sans&apos;; font-size:9pt; font-weight:400; font-style:normal;&quot;&gt;
&lt;p style=&quot; margin-top:0px; margin-bottom:0px; margin-left:0px; margin-right:0px; -qt-block-indent:0; text-indent:0px;&quot;&gt;&lt;span style=&quot; font-family:&apos;Sans Serif&apos;;&quot;&gt;Il primo profilo della lista dà generalmente buoni risultati. Cambialo solo se il risultato non è buono abbastanza.&lt;/span&gt;&lt;/p&gt;&lt;/body&gt;&lt;/html&gt;</translation>
    </message>
    <message>
        <source>Profile 1</source>
        <translation>Profilo 1</translation>
    </message>
    <message>
        <source>Profile 2</source>
        <translation>Profilo 2</translation>
    </message>
    <message>
        <source>Profile 3</source>
        <translation>Profilo 3</translation>
    </message>
    <message>
        <source>Profile 4</source>
        <translation>Profilo 4</translation>
    </message>
    <message>
        <source>Profile 5</source>
        <translation>Profilo 5</translation>
    </message>
    <message>
        <source>Profile 6</source>
        <translation>Profilo 6</translation>
    </message>
    <message>
        <source>Weighting function:</source>
        <translation>Funzione dei pesi:</translation>
    </message>
    <message>
        <source>Triangular</source>
        <translation>Triangolare</translation>
    </message>
    <message>
        <source>Response curve:</source>
        <translation>Curva di risposta:</translation>
    </message>
    <message>
        <source>HDR creation model:</source>
        <translation>Modello Creazione HDR:</translation>
    </message>
    <message>
        <source>Amount of iterations:</source>
        <translation>Numero di iterazioni:</translation>
    </message>
    <message>
        <source>Keep it small</source>
        <translation>Mantienilo piccolo</translation>
    </message>
    <message>
        <source>Use this only if the default profiles above do not yield good results</source>
        <translation>Scegli questo solo se i profili predefiniti non danno un buon risultato</translation>
    </message>
    <message>
        <source>Use custom configuration</source>
        <translation>Usa configurazione personalizzata</translation>
    </message>
    <message>
        <source>&lt;!DOCTYPE HTML PUBLIC &quot;-//W3C//DTD HTML 4.0//EN&quot; &quot;http://www.w3.org/TR/REC-html40/strict.dtd&quot;&gt;
&lt;html&gt;&lt;head&gt;&lt;meta name=&quot;qrichtext&quot; content=&quot;1&quot; /&gt;&lt;style type=&quot;text/css&quot;&gt;
p, li { white-space: pre-wrap; }
&lt;/style&gt;&lt;/head&gt;&lt;body style=&quot; font-family:&apos;Sans Serif&apos;; font-size:10pt; font-weight:400; font-style:normal;&quot;&gt;
&lt;p align=&quot;center&quot; style=&quot; margin-top:0px; margin-bottom:0px; margin-left:0px; margin-right:0px; -qt-block-indent:0; text-indent:0px;&quot;&gt;&lt;span style=&quot; font-size:12pt; font-weight:600;&quot;&gt;Choose one of the predefined profiles or use  a  custom configuration&lt;/span&gt;&lt;/p&gt;&lt;/body&gt;&lt;/html&gt;</source>
        <translation>&lt;!DOCTYPE HTML PUBLIC &quot;-//W3C//DTD HTML 4.0//EN&quot; &quot;http://www.w3.org/TR/REC-html40/strict.dtd&quot;&gt;
&lt;html&gt;&lt;head&gt;&lt;meta name=&quot;qrichtext&quot; content=&quot;1&quot; /&gt;&lt;style type=&quot;text/css&quot;&gt;
p, li { white-space: pre-wrap; }
&lt;/style&gt;&lt;/head&gt;&lt;body style=&quot; font-family:&apos;Sans Serif&apos;; font-size:10pt; font-weight:400; font-style:normal;&quot;&gt;
&lt;p align=&quot;center&quot; style=&quot; margin-top:0px; margin-bottom:0px; margin-left:0px; margin-right:0px; -qt-block-indent:0; text-indent:0px;&quot;&gt;&lt;span style=&quot; font-size:12pt; font-weight:600;&quot;&gt;Scegli uno dei profili predefiniti oppure una configurazione personalizzata&lt;/span&gt;&lt;/p&gt;&lt;/body&gt;&lt;/html&gt;</translation>
    </message>
    <message>
        <source>Choose confidence function over all the possible pixel values:</source>
        <translation>Scegli la funzione di confidenza su tutti i possibili valori:</translation>
    </message>
    <message>
        <source>Response Curve:</source>
        <translation>Curva di risposta:</translation>
    </message>
    <message>
        <source>Save response function to file:</source>
        <translation>Salva funzione di risposta sul file:</translation>
    </message>
    <message>
        <source>Save As...</source>
        <translation>Salva come...</translation>
    </message>
    <message>
        <source>HDR Creation Equation:</source>
        <translation>Equazione Creazione HDR:</translation>
    </message>
    <message>
        <source>Choose model:</source>
        <translation>Scegli Modello:</translation>
    </message>
    <message>
        <source>Linear</source>
        <translation>Lineare</translation>
    </message>
    <message>
        <source>Debevec</source>
        <translation>Debevec</translation>
    </message>
    <message>
        <source>Gamma</source>
        <translation>Gamma</translation>
    </message>
    <message>
        <source>Log</source>
        <translation>Log</translation>
    </message>
    <message>
        <source>Calibration</source>
        <translation>Calibrazione</translation>
    </message>
    <message>
        <source>[2/2] Choose Custom Configuration</source>
        <translation>[2/2] Scegli configurazione personalizzata</translation>
    </message>
    <message>
        <source>Weights:</source>
        <translation>Pesi:</translation>
    </message>
    <message>
        <source>Gaussian</source>
        <translation>Gaussiana</translation>
    </message>
    <message>
        <source>Plateau</source>
        <translation>Plateau</translation>
    </message>
    <message>
        <source>Predefined response curves:</source>
        <translation>Curve di risposta predefinite:</translation>
    </message>
    <message>
        <source>Load response function from file</source>
        <translation>Carica il file contenente la curva di risposta</translation>
    </message>
    <message>
        <source>Load...</source>
        <translation>Carica...</translation>
    </message>
    <message>
        <source>Use calibration to find response curve (robertson02 algorithm)</source>
        <translation>Calibra per trovare la curva di risposta della macchina (algoritmo robertson02)</translation>
    </message>
    <message>
        <source>Robertson</source>
        <translation>Robertson</translation>
    </message>
    <message>
        <source>&lt;!DOCTYPE HTML PUBLIC &quot;-//W3C//DTD HTML 4.0//EN&quot; &quot;http://www.w3.org/TR/REC-html40/strict.dtd&quot;&gt;
&lt;html&gt;&lt;head&gt;&lt;meta name=&quot;qrichtext&quot; content=&quot;1&quot; /&gt;&lt;style type=&quot;text/css&quot;&gt;
p, li { white-space: pre-wrap; }
&lt;/style&gt;&lt;/head&gt;&lt;body style=&quot; font-family:&apos;Sans Serif&apos;; font-size:10pt; font-weight:400; font-style:normal;&quot;&gt;
&lt;p align=&quot;center&quot; style=&quot; margin-top:0px; margin-bottom:0px; margin-left:0px; margin-right:0px; -qt-block-indent:0; text-indent:0px;&quot;&gt;&lt;span style=&quot; font-size:12pt; font-weight:600;&quot;&gt;Here you can customize the HDR creation process&lt;/span&gt;&lt;/p&gt;&lt;/body&gt;&lt;/html&gt;</source>
        <translation>&lt;!DOCTYPE HTML PUBLIC &quot;-//W3C//DTD HTML 4.0//EN&quot; &quot;http://www.w3.org/TR/REC-html40/strict.dtd&quot;&gt;
&lt;html&gt;&lt;head&gt;&lt;meta name=&quot;qrichtext&quot; content=&quot;1&quot; /&gt;&lt;style type=&quot;text/css&quot;&gt;
p, li { white-space: pre-wrap; }
&lt;/style&gt;&lt;/head&gt;&lt;body style=&quot; font-family:&apos;Sans Serif&apos;; font-size:10pt; font-weight:400; font-style:normal;&quot;&gt;
&lt;p align=&quot;center&quot; style=&quot; margin-top:0px; margin-bottom:0px; margin-left:0px; margin-right:0px; -qt-block-indent:0; text-indent:0px;&quot;&gt;&lt;span style=&quot; font-size:12pt; font-weight:600;&quot;&gt;Qui puoi personalizzare il processo di creazione dell&apos;HDR&lt;/span&gt;&lt;/p&gt;&lt;/body&gt;&lt;/html&gt;</translation>
    </message>
    <message>
        <source>&amp;Next &gt;</source>
        <translation>&amp;Avanti &gt;</translation>
    </message>
    <message>
        <source>&amp;Cancel</source>
        <translation>A&amp;nnulla</translation>
    </message>
    <message>
        <source>Image Filename</source>
        <translation>Immagine</translation>
    </message>
    <message>
        <source>Exposure</source>
        <translation>Esposizione</translation>
    </message>
    <message>
        <source>Select the input images</source>
        <translation>Carica le immagini iniziali</translation>
    </message>
    <message>
        <source>&lt;center&gt;&lt;font color=&quot;#008400&quot;&gt;&lt;h3&gt;&lt;b&gt;Images Loaded.&lt;/b&gt;&lt;/h3&gt;&lt;/font&gt;&lt;/center&gt;</source>
        <translation>&lt;center&gt;&lt;font color=&quot;#008400&quot;&gt;&lt;h3&gt;&lt;b&gt;Immagini Caricate.&lt;/b&gt;&lt;/h3&gt;&lt;/font&gt;&lt;/center&gt;</translation>
    </message>
    <message>
        <source>Loading...</source>
        <translation>Caricando...</translation>
    </message>
    <message>
        <source>EXIF data not found</source>
        <translation>Dati EXIF non trovati</translation>
    </message>
    <message>
        <source>&lt;center&gt;&lt;h3&gt;&lt;b&gt;To proceed you need to manually set the exposure values.&lt;br&gt;&lt;font color=&quot;#FF0000&quot;&gt;%1&lt;/font&gt; values still required.&lt;/b&gt;&lt;/h3&gt;&lt;/center&gt;</source>
        <translation>&lt;center&gt;&lt;font color=&quot;#FF9500&quot;&gt;&lt;h3&gt;&lt;b&gt;Per procedere devi impostare manualmente i valori di esposizione.&lt;br&gt;Mancano ancora %1 valori.&lt;/b&gt;&lt;/h3&gt;&lt;/font&gt;&lt;/center&gt;</translation>
    </message>
    <message>
        <source>Start loading a set of images with different exposure</source>
        <translation>Inizia col caricare un insieme di immagini con differente esposizione</translation>
    </message>
    <message>
        <source>&lt;font color=&quot;#FF0000&quot;&gt;&lt;h3&gt;&lt;b&gt;WARNING:&lt;/b&gt;&lt;/h3&gt;&lt;/font&gt;		Luminance HDR was not able to find the relevant &lt;i&gt;EXIF&lt;/i&gt; tags
for the following images:
 &lt;ul&gt;		%1&lt;/ul&gt;		&lt;hr&gt;You can still proceed creating an Hdr. To do so you have to insert &lt;b&gt;manually&lt;/b&gt; the EV (exposure values) or stop difference values.		&lt;hr&gt;If you want Luminance HDR to do this &lt;b&gt;automatically&lt;/b&gt;, you have to load images that have at least
the following exif data: 		&lt;ul&gt;&lt;li&gt;Shutter Speed (seconds)&lt;/li&gt;		&lt;li&gt;Aperture (f-number)&lt;/li&gt;&lt;/ul&gt;		&lt;hr&gt;&lt;b&gt;HINT:&lt;/b&gt; Losing EXIF data usually happens when you preprocess your pictures.&lt;br&gt;		You can perform a &lt;b&gt;one-to-one copy of the exif data&lt;/b&gt; between two sets of images via the &lt;i&gt;&lt;b&gt;&quot;Tools-&gt;Copy Exif Data...&quot;&lt;/b&gt;&lt;/i&gt; menu item.</source>
        <translation>&lt;font color=&quot;#FF0000&quot;&gt;&lt;h3&gt;&lt;b&gt;ATTENZIONE:&lt;/b&gt;&lt;/h3&gt;&lt;/font&gt;		Luminance HDR non ha trovato gli &lt;i&gt;EXIF&lt;/i&gt; tags rilevanti
per le immagini seguenti:
 &lt;ul&gt;		%1&lt;/ul&gt;		&lt;hr&gt;Potete ancora procedere nel creare una Hdr. Per questo dovete inserire &lt;b&gt;manualmente&lt;/b&gt; gli EV (valori di esposizione) o le differenze di apertura.		&lt;hr&gt;Se volete che Luminance HDR lo faccia &lt;b&gt;automaticamente&lt;/b&gt;, dovete caricare delle immagini con almeno
i seguenti dati EXIF: 		&lt;ul&gt;&lt;li&gt;Velocità otturatore (secondi)&lt;/li&gt;		&lt;li&gt;Apertura (f-number)&lt;/li&gt;&lt;/ul&gt;		&lt;hr&gt;&lt;b&gt;Suggerimento:&lt;/b&gt; La perdita dei dati EXIF usualmente accade quando preprocessate le vostre immagini.&lt;br&gt;		Potete effettuare una &lt;b&gt;copia dei dati EXIF&lt;/b&gt; tra due insiemi di immagini utilizzando &lt;i&gt;&lt;b&gt;&quot;Copia i dati Exif...&quot;&lt;/b&gt;&lt;/i&gt; dal menu Strumenti.</translation>
    </message>
    <message>
        <source>Loading Error: </source>
        <translation>Errore caricamento:</translation>
    </message>
    <message>
        <source>Unknown</source>
        <translation>Sconosciuto</translation>
    </message>
    <message>
        <source>Error...</source>
        <translation>Errore...</translation>
    </message>
    <message>
        <source>Failed to start external application &quot;&lt;em&gt;align_image_stack&lt;/em&gt;&quot;.&lt;br&gt;Please read &quot;Help -&gt; Contents... -&gt; Setting up -&gt; External Tools&quot; for more information.</source>
        <translation>Impossibile eseguire l&apos;applicazione &quot;&lt;em&gt;align_image_stack&lt;/em&gt;&quot;.&lt;br&gt;Leggere &quot;Aiuto -&gt; Sommario... -&gt; Setting up -&gt;External Tools&quot; per maggiori informazioni.</translation>
    </message>
    <message>
        <source>The external application &quot;&lt;em&gt;align_image_stack&lt;/em&gt;&quot; crashed...</source>
        <translation>L&apos;applicazione &quot;&lt;em&gt;align_image_stack&lt;/em&gt;&quot; e&apos; andata in crash...</translation>
    </message>
    <message>
        <source>An unknown error occurred while executing the &quot;&lt;em&gt;align_image_stack&lt;/em&gt;&quot; application...</source>
        <translation>Un errore sconosciuto e&apos; stato rilevato nell&apos;esecuzione di &quot;&lt;em&gt;align_image_stack&lt;/em&gt;&quot;...</translation>
    </message>
    <message>
        <source>Now click on next button</source>
        <translation>Fai ora click sul pulsante Avanti</translation>
    </message>
    <message>
        <source>&amp;Finish</source>
        <translation>&amp;Termina</translation>
    </message>
    <message>
        <source>Aligning...</source>
        <translation>Stò allineando...</translation>
    </message>
    <message>
        <source>Processing...</source>
        <translation>Stò processando...</translation>
    </message>
    <message>
        <source>Load a camera response curve file</source>
        <translation>Carica il file contenente la curva di risposta</translation>
    </message>
    <message>
        <source>Camera response curve (*.m);;All Files (*)</source>
        <translation>Curva di risposta fotocamera (*.m);;All Files (*)</translation>
    </message>
    <message>
        <source>Save a camera response curve file</source>
        <translation>Salva la curva di risposta</translation>
    </message>
    <message>
        <source> - Response curve: </source>
        <translation> - Curva di risposta: </translation>
    </message>
    <message>
        <source> - Model: </source>
        <translation> - Modello: </translation>
    </message>
    <message>
        <source>Logarithmic</source>
        <translation>Logaritmica</translation>
    </message>
    <message>
        <source>From Calibration</source>
        <translation>Via calibrazione</translation>
    </message>
    <message>
        <source>From File</source>
        <translation>Da File</translation>
    </message>
    <message>
        <source>&lt;center&gt;&lt;font color=&quot;#008400&quot;&gt;&lt;h3&gt;&lt;b&gt;All the EV values have been set.&lt;br&gt;Now click on Next button.&lt;/b&gt;&lt;/h3&gt;&lt;/font&gt;&lt;/center&gt;</source>
        <translation>&lt;center&gt;&lt;font color=&quot;#008400&quot;&gt;&lt;h3&gt;&lt;b&gt;Tutti i valori EV sono stati impostati.&lt;br&gt;Fai ora click sul pulsante Avanti.&lt;/b&gt;&lt;/h3&gt;&lt;/font&gt;&lt;/center&gt;</translation>
    </message>
    <message>
        <source>EV:</source>
        <translation>EV:</translation>
    </message>
    <message>
        <source>MTB</source>
        <translation>MTB</translation>
    </message>
    <message>
        <source>Anti-ghosting (beta!)</source>
        <translation>Anti-ghosting (beta!)</translation>
    </message>
    <message>
        <source>All formats (*.jpeg *.jpg *.tiff *.tif *.crw *.cr2 *.nef *.dng *.mrw *.orf *.kdc *.dcr *.arw *.raf *.ptx *.pef *.x3f *.raw *.sr2 *.rw2 *.3fr *.mef *.mos *.erf *.nrw *.srw</source>
        <translation>Tutti i formati (*.jpeg *.jpg *.tiff *.tif *.crw *.cr2 *.nef *.dng *.mrw *.orf *.kdc *.dcr *.arw *.raf *.ptx *.pef *.x3f *.raw *.sr2 *.rw2 *.3fr *.mef *.mos *.erf *.nrw *.srw</translation>
    </message>
    <message>
        <source>*.JPEG *.JPG *.TIFF *.TIF *.CRW *.CR2 *.NEF *.DNG *.MRW *.ORF *.KDC *.DCR *.ARW *.RAF *.PTX *.PEF *.X3F *.RAW *.SR2 *.RW2 *.3FR *.MEF *.MOS *.ERF *.NRW *.SRW);;</source>
        <translation></translation>
    </message>
    <message>
        <source>JPEG (*.jpeg *.jpg *.JPEG *.JPG);;</source>
        <translation></translation>
    </message>
    <message>
        <source>TIFF Images (*.tiff *.tif *.TIFF *.TIF);;</source>
        <translation>Immagini TIFF (*.tiff *.tif *.TIFF *.TIF);;</translation>
    </message>
    <message>
        <source>RAW Images (*.crw *.cr2 *.nef *.dng *.mrw *.orf *.kdc *.dcr *.arw *.raf *.ptx *.pef *.x3f *.raw *.sr2 *.rw2 *.3fr *.mef *.mos *.erf *.nrw *.srw</source>
        <translation>Immagini RAW (*.crw *.cr2 *.nef *.dng *.mrw *.orf *.kdc *.dcr *.arw *.raf *.ptx *.pef *.x3f *.raw *.sr2 *.rw2 *.3fr *.mef *.mos *.erf *.nrw *.srw</translation>
    </message>
    <message>
        <source>*.CRW *.CR2 *.NEF *.DNG *.MRW *.ORF *.KDC *.DCR *.ARW *.RAF *.PTX *.PEF *.X3F *.RAW *.SR2 *.RW2 *.3FR *.MEF *.MOS *.ERF *.NRW *.SRW)</source>
        <translation></translation>
    </message>
    <message>
        <source>Weights: </source>
        <translation>Pesi: </translation>
    </message>
</context>
<context>
    <name>HelpBrowser</name>
    <message>
        <source>Luminance Help</source>
        <translation>Documentazione Luminance</translation>
    </message>
    <message>
        <source>Luminance HDR Help</source>
        <translation>Luminance HDR Help</translation>
    </message>
    <message>
        <source>&amp;Print...</source>
        <translation>&amp;Stampa...</translation>
    </message>
    <message>
        <source>&amp;Exit</source>
        <translation>&amp;Esci</translation>
    </message>
    <message>
        <source>&amp;Find...</source>
        <translation>&amp;Trova...</translation>
    </message>
    <message>
        <source>Find &amp;Next...</source>
        <translation>Trova &amp;Successivo...</translation>
    </message>
    <message>
        <source>Find &amp;Previous...</source>
        <translation>Trova &amp;Precedente...</translation>
    </message>
    <message>
        <source>&amp;Add</source>
        <translation>&amp;Aggiungi</translation>
    </message>
    <message>
        <source>&amp;Delete</source>
        <translation>&amp;Rimuovi</translation>
    </message>
    <message>
        <source>D&amp;elete All</source>
        <translation>Cancella &amp;tutto</translation>
    </message>
    <message>
        <source>Help SideBar</source>
        <translation>Barra laterale di aiuto</translation>
    </message>
    <message>
        <source>LuminanceHDR Online Help</source>
        <translation>Aiuto online di Luminance</translation>
    </message>
    <message>
        <source>&amp;File</source>
        <translation>&amp;File</translation>
    </message>
    <message>
        <source>&amp;Edit</source>
        <translation>&amp;Modifica</translation>
    </message>
    <message>
        <source>&amp;View</source>
        <translation>&amp;Visualizza</translation>
    </message>
    <message>
        <source>&amp;Bookmarks</source>
        <translation>&amp;Segnalibri</translation>
    </message>
    <message>
        <source>&amp;Quit</source>
        <translation>&amp;Esci</translation>
    </message>
    <message>
        <source>Find &amp;Next</source>
        <translation>Trova &amp;Successivo</translation>
    </message>
    <message>
        <source>Find &amp;Previous</source>
        <translation>trova &amp;Precedente</translation>
    </message>
    <message>
        <source>&amp;Contents</source>
        <translation>&amp;Sommario</translation>
    </message>
    <message>
        <source>&amp;Search</source>
        <translation>&amp;Cerca</translation>
    </message>
    <message>
        <source>&amp;Add Bookmark</source>
        <translation>&amp;Aggiungi Segnalibro</translation>
    </message>
    <message>
        <source>Find</source>
        <translation>Trova</translation>
    </message>
    <message>
        <source>Search Term:</source>
        <translation>Ricerca Parola:</translation>
    </message>
    <message>
        <source>New Bookmark</source>
        <translation>Nuovo Segnalibro</translation>
    </message>
    <message>
        <source>New Bookmark&apos;s Title:</source>
        <translation>Titolo del Nuovo Segnalibro:</translation>
    </message>
    <message>
        <source>&lt;h2&gt;&lt;p&gt;Sorry, no manual is installed!&lt;/p&gt;&lt;p&gt;Please contact your package provider or LuminanceHDR team if you built the application yourself&lt;/p&gt;&lt;/h2&gt;</source>
        <comment>HTML message for no documentation available to show</comment>
        <translation>&lt;h2&gt;&lt;p&gt;Spiacente, il manuale non è installato!&lt;/p&gt;&lt;p&gt;Per favore contatta il fornitore del programma o il team di Luminancence HDR se hai compilato l&apos;applicazione da te&lt;/p&gt;&lt;/h2&gt;</translation>
    </message>
    <message>
        <source>LuminanceHDR - Help Browser</source>
        <translation>LuminanceHDR - Help Browser</translation>
    </message>
    <message>
        <source>This protocol is not handled by the help browser.
Do you want to open the link with the default application 
associated with the protocol?</source>
        <translation>Questo protocollo non è gestito dall&apos; help browser.
Vuoi aprire il link con l&apos; applicazione predefinita associata con il protocollo?</translation>
    </message>
</context>
<context>
    <name>HelpSideBar</name>
    <message>
        <source>Contents</source>
        <translation>Sommario</translation>
    </message>
    <message>
        <source>&amp;Contents</source>
        <translation>&amp;Sommario</translation>
    </message>
    <message>
        <source>Se&amp;arch</source>
        <translation>&amp;Cerca</translation>
    </message>
    <message>
        <source>Searching is case insensitive</source>
        <translation>La Ricerca non tiene conto delle maiuscole</translation>
    </message>
    <message>
        <source>&amp;Search</source>
        <translation>&amp;Cerca</translation>
    </message>
    <message>
        <source>1</source>
        <translation>1</translation>
    </message>
    <message>
        <source>Book&amp;marks</source>
        <translation>&amp;Segnalibri</translation>
    </message>
    <message>
        <source>&amp;Add</source>
        <translation>&amp;Aggiungi</translation>
    </message>
    <message>
        <source>&amp;Remove</source>
        <translation>&amp;Rimuovi</translation>
    </message>
    <message>
        <source>R&amp;emove All</source>
        <translation>Rimuovi &amp;Tutti</translation>
    </message>
</context>
<context>
    <name>IOWorker</name>
    <message>
        <source>ERROR: The following file is not readable: %1</source>
        <translation>ERRORE: Il seguente file non e&apos; accessibile: %1</translation>
    </message>
    <message>
        <source>ERROR: File %1 has unsupported extension.</source>
        <translation>ERRORE: Il file %1 ha una estensione non supportata.</translation>
    </message>
    <message>
        <source>ERROR: Failed loading file: %1</source>
        <translation>ERRORE: impossibile caricare il file: %1</translation>
    </message>
</context>
<context>
    <name>ImageQualityDialog</name>
    <message>
        <source>Unknown</source>
        <translation>Sconosciuta</translation>
    </message>
</context>
<context>
    <name>ImgQualityDialog</name>
    <message>
        <source>Save as</source>
        <translation>Salva come</translation>
    </message>
    <message>
        <source>Saved File Quality</source>
        <translation>Qualità file</translation>
    </message>
    <message>
        <source>Quality:</source>
        <translation>Qualità:</translation>
    </message>
    <message>
        <source>File size:</source>
        <translation>Dimensione File:</translation>
    </message>
    <message>
        <source>Unknown</source>
        <translation>Sconosciuto</translation>
    </message>
    <message>
        <source>Ca&amp;lculate</source>
        <translation>&amp;Calcola</translation>
    </message>
    <message>
        <source>&amp;Save</source>
        <translation>&amp;Salva</translation>
    </message>
    <message>
        <source>&amp;Cancel</source>
        <translation>A&amp;nnulla</translation>
    </message>
</context>
<context>
    <name>LdrViewer</name>
    <message>
        <source>LDR image [%1 x %2]</source>
        <translation>Immagine LDR [%1x%2]</translation>
    </message>
</context>
<context>
    <name>LevelsDialog</name>
    <message>
        <source>Levels and Gamma</source>
        <translation>Livelli e Gamma</translation>
    </message>
    <message>
        <source>&lt;html&gt;&lt;head&gt;&lt;meta name=&quot;qrichtext&quot; content=&quot;1&quot; /&gt;&lt;style type=&quot;text/css&quot;&gt;
p, li { white-space: pre-wrap; }
&lt;/style&gt;&lt;/head&gt;&lt;body style=&quot; font-family:&apos;Sans Serif&apos;; font-size:9pt; font-weight:400; font-style:normal; text-decoration:none;&quot;&gt;
&lt;p style=&quot; margin-top:0px; margin-bottom:0px; margin-left:0px; margin-right:0px; -qt-block-indent:0; text-indent:0px;&quot;&gt;&lt;span style=&quot; font-weight:600;&quot;&gt;Adjust Color Levels&lt;/span&gt;&lt;/p&gt;&lt;/body&gt;&lt;/html&gt;</source>
        <translation>&lt;html&gt;&lt;head&gt;&lt;meta name=&quot;qrichtext&quot; content=&quot;1&quot; /&gt;&lt;style type=&quot;text/css&quot;&gt;
p, li { white-space: pre-wrap; }
&lt;/style&gt;&lt;/head&gt;&lt;body style=&quot; font-family:&apos;Sans Serif&apos;; font-size:9pt; font-weight:400; font-style:normal; text-decoration:none;&quot;&gt;
&lt;p style=&quot; margin-top:0px; margin-bottom:0px; margin-left:0px; margin-right:0px; -qt-block-indent:0; text-indent:0px;&quot;&gt;&lt;span style=&quot; font-weight:600;&quot;&gt;Sistema i livelli di colore&lt;/span&gt;&lt;/p&gt;&lt;/body&gt;&lt;/html&gt;</translation>
    </message>
    <message>
        <source>&lt;html&gt;&lt;head&gt;&lt;meta name=&quot;qrichtext&quot; content=&quot;1&quot; /&gt;&lt;style type=&quot;text/css&quot;&gt;
p, li { white-space: pre-wrap; }
&lt;/style&gt;&lt;/head&gt;&lt;body style=&quot; font-family:&apos;Sans Serif&apos;; font-size:9pt; font-weight:400; font-style:normal; text-decoration:none;&quot;&gt;
&lt;p style=&quot; margin-top:0px; margin-bottom:0px; margin-left:0px; margin-right:0px; -qt-block-indent:0; text-indent:0px;&quot;&gt;&lt;span style=&quot; font-weight:600;&quot;&gt;Input Levels&lt;/span&gt;&lt;/p&gt;&lt;/body&gt;&lt;/html&gt;</source>
        <translation>&lt;html&gt;&lt;head&gt;&lt;meta name=&quot;qrichtext&quot; content=&quot;1&quot; /&gt;&lt;style type=&quot;text/css&quot;&gt;
p, li { white-space: pre-wrap; }
&lt;/style&gt;&lt;/head&gt;&lt;body style=&quot; font-family:&apos;Sans Serif&apos;; font-size:9pt; font-weight:400; font-style:normal; text-decoration:none;&quot;&gt;
&lt;p style=&quot; margin-top:0px; margin-bottom:0px; margin-left:0px; margin-right:0px; -qt-block-indent:0; text-indent:0px;&quot;&gt;&lt;span style=&quot; font-weight:600;&quot;&gt;Livelli iniziali&lt;/span&gt;&lt;/p&gt;&lt;/body&gt;&lt;/html&gt;</translation>
    </message>
    <message>
        <source>Clip black</source>
        <translation>Clip sul nero</translation>
    </message>
    <message>
        <source>Gamma</source>
        <translation>Gamma</translation>
    </message>
    <message>
        <source>Clip White</source>
        <translation>Clip sul bianco</translation>
    </message>
    <message>
        <source>&lt;html&gt;&lt;head&gt;&lt;meta name=&quot;qrichtext&quot; content=&quot;1&quot; /&gt;&lt;style type=&quot;text/css&quot;&gt;
p, li { white-space: pre-wrap; }
&lt;/style&gt;&lt;/head&gt;&lt;body style=&quot; font-family:&apos;Sans Serif&apos;; font-size:9pt; font-weight:400; font-style:normal; text-decoration:none;&quot;&gt;
&lt;p style=&quot; margin-top:0px; margin-bottom:0px; margin-left:0px; margin-right:0px; -qt-block-indent:0; text-indent:0px;&quot;&gt;&lt;span style=&quot; font-weight:600;&quot;&gt;Output Levels&lt;/span&gt;&lt;/p&gt;&lt;/body&gt;&lt;/html&gt;</source>
        <translation>&lt;html&gt;&lt;head&gt;&lt;meta name=&quot;qrichtext&quot; content=&quot;1&quot; /&gt;&lt;style type=&quot;text/css&quot;&gt;
p, li { white-space: pre-wrap; }
&lt;/style&gt;&lt;/head&gt;&lt;body style=&quot; font-family:&apos;Sans Serif&apos;; font-size:9pt; font-weight:400; font-style:normal; text-decoration:none;&quot;&gt;
&lt;p style=&quot; margin-top:0px; margin-bottom:0px; margin-left:0px; margin-right:0px; -qt-block-indent:0; text-indent:0px;&quot;&gt;&lt;span style=&quot; font-weight:600;&quot;&gt;Livelli di uscita&lt;/span&gt;&lt;/p&gt;&lt;/body&gt;&lt;/html&gt;</translation>
    </message>
    <message>
        <source>&amp;Reset</source>
        <translation>&amp;Ripristina</translation>
    </message>
    <message>
        <source>&amp;Cancel</source>
        <translation>A&amp;nnulla</translation>
    </message>
    <message>
        <source>&amp;OK</source>
        <translation>&amp;OK</translation>
    </message>
</context>
<context>
    <name>MainWindow</name>
    <message>
        <source>&amp;File</source>
        <translation>&amp;File</translation>
    </message>
    <message>
        <source>&amp;View</source>
        <translation>&amp;Visualizza</translation>
    </message>
    <message>
        <source>&amp;Tools</source>
        <translation>&amp;Strumenti</translation>
    </message>
    <message>
        <source>&amp;Windows</source>
        <translation>Fi&amp;nestre</translation>
    </message>
    <message>
        <source>&amp;Help</source>
        <translation>&amp;Aiuto</translation>
    </message>
    <message>
        <source>Ctrl+O</source>
        <translation>Ctrl+O</translation>
    </message>
    <message>
        <source>Ctrl+S</source>
        <translation>Ctrl+S</translation>
    </message>
    <message>
        <source>Exit</source>
        <translation>Esci</translation>
    </message>
    <message>
        <source>Ctrl+Q</source>
        <translation>Ctrl+Q</translation>
    </message>
    <message>
        <source>&lt;</source>
        <translation>&lt;</translation>
    </message>
    <message>
        <source>&gt;</source>
        <translation>&gt;</translation>
    </message>
    <message>
        <source>Low Dynamic Range</source>
        <translation>Low Dynamic Range</translation>
    </message>
    <message>
        <source>L</source>
        <translation>L</translation>
    </message>
    <message>
        <source>Fit to Dynamic Range</source>
        <translation>Adatta</translation>
    </message>
    <message>
        <source>\</source>
        <translation>\</translation>
    </message>
    <message>
        <source>Shrink Dynamic Range</source>
        <translation>Stringi</translation>
    </message>
    <message>
        <source>[</source>
        <translation>[</translation>
    </message>
    <message>
        <source>Extend Dynamic Range</source>
        <translation>Estendi</translation>
    </message>
    <message>
        <source>]</source>
        <translation>]</translation>
    </message>
    <message>
        <source>Decrease Exposure</source>
        <translation>Diminuisci l&apos;esposizione</translation>
    </message>
    <message>
        <source>0</source>
        <translation>0</translation>
    </message>
    <message>
        <source>&amp;Increase Exposure</source>
        <translation>&amp;Incrementa l&apos;esposizione</translation>
    </message>
    <message>
        <source>9</source>
        <translation>9</translation>
    </message>
    <message>
        <source>About...</source>
        <translation>Riguardo a...</translation>
    </message>
    <message>
        <source>Ctrl+H</source>
        <translation>Ctrl+H</translation>
    </message>
    <message>
        <source>&amp;Normal Size</source>
        <translation>Dimensioni &amp;normali</translation>
    </message>
    <message>
        <source>O</source>
        <translation>O</translation>
    </message>
    <message>
        <source>Zoom &amp;In</source>
        <translation>Zoom &amp;In</translation>
    </message>
    <message>
        <source>+</source>
        <translation>+</translation>
    </message>
    <message>
        <source>Zoom &amp;Out</source>
        <translation>Zoom &amp;Out</translation>
    </message>
    <message>
        <source>-</source>
        <translation>-</translation>
    </message>
    <message>
        <source>W</source>
        <translation>W</translation>
    </message>
    <message>
        <source>Luminance Options</source>
        <translation>Opzioni di Luminance</translation>
    </message>
    <message>
        <source>Ctrl+P</source>
        <translation>Ctrl+P</translation>
    </message>
    <message>
        <source>Ctrl+R</source>
        <translation>Ctrl+R</translation>
    </message>
    <message>
        <source>Copy &amp;Exif Data...</source>
        <translation>Copia i dati &amp;Exif...</translation>
    </message>
    <message>
        <source>Copy Exif Data</source>
        <translation>Copia i dati Exif</translation>
    </message>
    <message>
        <source>Ctrl+E</source>
        <translation>Ctrl+E</translation>
    </message>
    <message>
        <source>&amp;Align Images...</source>
        <translation>&amp;Allinea Immagini...</translation>
    </message>
    <message>
        <source>WORK IN PROGRESS</source>
        <translation>LAVORO DA FINIRE</translation>
    </message>
    <message>
        <source>&amp;About Qt</source>
        <translation>Informazioni su &amp;Qt</translation>
    </message>
    <message>
        <source>&amp;Tile</source>
        <translation>&amp;Affianca</translation>
    </message>
    <message>
        <source>&amp;Cascade</source>
        <translation>&amp;Disponi</translation>
    </message>
    <message>
        <source>Cascade</source>
        <translation>Disponi</translation>
    </message>
    <message>
        <source>Convert multiple HDR images to LDR</source>
        <translation>Convertire più immagini HDR in LDR</translation>
    </message>
    <message>
        <source>Convert multiple HDR images to LDR using existing settings files</source>
        <translation>Convertire più immagini HDR in LDR usando impostazioni esistenti</translation>
    </message>
    <message>
        <source>Get verbose information about user interface elements</source>
        <translation>Mostra informazioni dettagliate sugli elementi dell&apos;interfaccia utente</translation>
    </message>
    <message>
        <source>Save HDR image &amp;preview...</source>
        <translation>Salva &amp;Anteprima HDR...</translation>
    </message>
    <message>
        <source>Save the current HDR Preview to an LDR file</source>
        <translation>Salva l&apos;anteprima HDR corrente su un file LDR</translation>
    </message>
    <message>
        <source>Apply projective transformation to the current HDR image</source>
        <translation>Applica trasformazione proiettiva all&apos;HDR corrente</translation>
    </message>
    <message>
        <source>Crop to Selection</source>
        <translation>Ritaglia</translation>
    </message>
    <message>
        <source>Remove &amp;Selection</source>
        <translation>Rimuovi la &amp;Selezione</translation>
    </message>
    <message>
        <source>Ctrl+N</source>
        <translation>Ctrl+N</translation>
    </message>
    <message>
        <source>Aborting...</source>
        <translation>Operazione interrotta...</translation>
    </message>
    <message>
        <source>Ready. Now open an existing HDR image or create a new one!</source>
        <translation>Pronto. Ora apri un&apos;immagine HDR esistente o creane una nuova!</translation>
    </message>
    <message>
        <source>All HDR formats </source>
        <translation>Tutti i formati HDR</translation>
    </message>
    <message>
        <source>Load one or more HDR images...</source>
        <translation>Carica una o più immagini HDR...</translation>
    </message>
    <message>
        <source>Save files in</source>
        <translation>Salva i file in</translation>
    </message>
    <message>
        <source>Failed to save</source>
        <translation>Impossibile salvare</translation>
    </message>
    <message>
        <source>Done!</source>
        <translation>Fatto!</translation>
    </message>
    <message>
        <source>This HDR image has unsaved changes.&lt;br&gt;Do you want to save it?</source>
        <translation>Questa immagine HDR ha modifiche non salvate.&lt;br&gt;Vuoi salvarla?</translation>
    </message>
    <message>
        <source>Untitled %1</source>
        <translation>Senza nome %1</translation>
    </message>
    <message>
        <source>Error: %1</source>
        <translation>Errore: %1</translation>
    </message>
    <message>
        <source>Cropped Image</source>
        <translation>Immagine ritagliata</translation>
    </message>
    <message>
        <source>Unsaved changes...</source>
        <translation>Modifiche non salvate...</translation>
    </message>
    <message>
        <source>Toolbars</source>
        <translation>Barre degli Strumenti</translation>
    </message>
    <message>
        <source>&amp;Preferences...</source>
        <translation>&amp;Opzioni...</translation>
    </message>
    <message>
        <source>&amp;Icons Only</source>
        <translation>Solo &amp;Icone</translation>
    </message>
    <message>
        <source>&amp;Text Only</source>
        <translation>Solo &amp;Testo</translation>
    </message>
    <message>
        <source>Text &amp;Alongside Icons</source>
        <translation>Testo a &amp;Fianco delle Icone</translation>
    </message>
    <message>
        <source>&amp;Toolbars</source>
        <translation>&amp;Barre degli Strumenti</translation>
    </message>
    <message>
        <source>Luminance HDR</source>
        <translatorcomment>Luminance HDR</translatorcomment>
        <translation>Luminance HDR</translation>
    </message>
    <message>
        <source>HDR &amp;Histogram</source>
        <translation>&amp;Istogramma HDR</translation>
    </message>
    <message>
        <source>&amp;Edit</source>
        <translation>&amp;Modifica</translation>
    </message>
    <message>
        <source>&amp;New HDR image...</source>
        <translation>&amp;Nuova immagine HDR...</translation>
    </message>
    <message>
        <source>New HDR image</source>
        <translation>Nuova Immagine HDR</translation>
    </message>
    <message>
        <source>Create a new HDR image from a set of LDR or Raw images</source>
        <translation>Crea una nuova immagine HDR da un insieme di immagini LDR o Raw</translation>
    </message>
    <message>
        <source>Create a new HDR image from a set of JPEG, Raw, or 8/16 bpc TIFF files</source>
        <translation>Crea una nuova immagine HDR da un insieme di immagini JPEG, Raw o  8/16 bpc TIFF</translation>
    </message>
    <message>
        <source>&amp;Open HDR image...</source>
        <translation>&amp;Apri un&apos;immagine HDR...</translation>
    </message>
    <message>
        <source>Open HDR image</source>
        <translation>Apri Immagine HDR</translation>
    </message>
    <message>
        <source>Load an existing HDR image file (OpenEXR, Radiance RGBE, PFS stream, RAW or TIFF)</source>
        <translation>Carica un&apos;immagine HDR esistente da file (OpenEXR, Radiance RGBE, PFS stream, RAW or TIFF)</translation>
    </message>
    <message>
        <source>&amp;Quit</source>
        <translation>&amp;Esci</translation>
    </message>
    <message>
        <source>Rotate c&amp;ounter-clockwise</source>
        <translation>Ruota a &amp;sinistra</translation>
    </message>
    <message>
        <source>Rotate counter-clockwise</source>
        <translation>Ruota a destra</translation>
    </message>
    <message>
        <source>Rotate counter-clockwise the HDR image</source>
        <translation>Ruota a sinistra l&apos;immagine HDR</translation>
    </message>
    <message>
        <source>Rotate c&amp;lockwise</source>
        <translation>Ruota a &amp;destra</translation>
    </message>
    <message>
        <source>Rotate clockwise</source>
        <translation>Ruota a destra</translation>
    </message>
    <message>
        <source>Rotate clockwise the HDR image</source>
        <translation>Ruota a destra l&apos;immagine HDR</translation>
    </message>
    <message>
        <source>Fit to dynamic range</source>
        <translation>Adatta al range dinamico</translation>
    </message>
    <message>
        <source>&amp;Contents...</source>
        <translation>&amp;Sommario...</translation>
    </message>
    <message>
        <source>Main Toolbar</source>
        <translation>Toolbar Principale</translation>
    </message>
    <message>
        <source>&amp;Save as...</source>
        <translation>&amp;Salva come...</translation>
    </message>
    <message>
        <source>Save as...</source>
        <translation>Salva come...</translation>
    </message>
    <message>
        <source>Save image (HDR or LDR)</source>
        <translation>Salva immagine (HDR o LDR)</translation>
    </message>
    <message>
        <source>Quit Luminance HDR</source>
        <translation>Esci da Luminance HDR</translation>
    </message>
    <message>
        <source>Open user manual for Luminance HDR</source>
        <translation>Apri il manuale utente</translation>
    </message>
    <message>
        <source>F1</source>
        <translation>F1</translation>
    </message>
    <message>
        <source>Normal size</source>
        <translation>Dimensione normale</translation>
    </message>
    <message>
        <source>View HDR image at its normal size</source>
        <translation>Visualizza l&apos;immagine HDR nelle sue dimensioni normali</translation>
    </message>
    <message>
        <source>&amp;Fit in Window</source>
        <translation>&amp;Adatta</translation>
    </message>
    <message>
        <source>Fit in Window</source>
        <translation>Adatta alla finestra</translation>
    </message>
    <message>
        <source>Make the HDR image fit its window</source>
        <translation>Addatta l&apos;HDR alla finestra</translation>
    </message>
    <message>
        <source>Set various options of Luminance</source>
        <translation>Setta varie opzioni di Luminance HDR</translation>
    </message>
    <message>
        <source>&amp;Resize...</source>
        <translation>&amp;Ridimensiona...</translation>
    </message>
    <message>
        <source>Resize the HDR image</source>
        <translation>Ridimensiona l&apos;immagine HDR</translation>
    </message>
    <message>
        <source>Change size of the HDR image</source>
        <translation>Cambia le dimensioni dell&apos;immagine HDR</translation>
    </message>
    <message>
        <source>Copy Exif data between two sets of files</source>
        <translation>Copia i dati Exif tra un insieme di files</translation>
    </message>
    <message>
        <source>Show information about Qt</source>
        <translation>Mostra informazioni su Qt</translation>
    </message>
    <message>
        <source>Show information about Qt library that is used by Luminance</source>
        <translation>Mostra informazioni sulle librerie Qt usate da Luminance HDR</translation>
    </message>
    <message>
        <source>Text &amp;under Icons</source>
        <translation>Testo &amp;sotto le icone</translation>
    </message>
    <message>
        <source>&amp;Batch Tone Mapping...</source>
        <translation>&amp;Batch Tone Mapping...</translation>
    </message>
    <message>
        <source>About &amp;Luminance HDR</source>
        <translation>Informazioni su &amp;Luminance HDR</translation>
    </message>
    <message>
        <source>Show information about Luminance HDR</source>
        <translation>Mostra informazioni su Luminance HDR</translation>
    </message>
    <message>
        <source>Show information about Luminance HDR, its authors and contributors</source>
        <translation>Mostra informazioni su Luminance HDR</translation>
    </message>
    <message>
        <source>Crop the image to selection rectangle</source>
        <translation>Ritaglia l&apos;immagine</translation>
    </message>
    <message>
        <source>Remove selection rectangle</source>
        <translation>Rimuovi la selezione</translation>
    </message>
    <message>
        <source>Remove selection rectangle from image area</source>
        <translation>Rimuovi la selezione</translation>
    </message>
    <message>
        <source>Make a &amp;Donation</source>
        <translation>Fai una &amp;donazione</translation>
    </message>
    <message>
        <source>Ctrl+D</source>
        <translation>Ctrl+D</translation>
    </message>
    <message>
        <source>Next</source>
        <translation>Successivo</translation>
    </message>
    <message>
        <source>Next Image</source>
        <translation>Immagine successiva</translation>
    </message>
    <message>
        <source>Show Next Image</source>
        <translation>Visualizza l&apos;immagine successiva</translation>
    </message>
    <message>
        <source>Previous</source>
        <translation>Precedente</translation>
    </message>
    <message>
        <source>Previous Image</source>
        <translation>Immagine precedente</translation>
    </message>
    <message>
        <source>Show Previous Image</source>
        <translation>Visualizza l&apos;immagine precedente</translation>
    </message>
    <message>
        <source>Lock the images for sync view</source>
        <translation>Sincronizza le immagini</translation>
    </message>
    <message>
        <source>Minimize</source>
        <translation>Minimizza</translation>
    </message>
    <message>
        <source>Maximize</source>
        <translation>Massimizza</translation>
    </message>
    <message>
        <source>Bring All to Front</source>
        <translation>Porta tutte in primo piano</translation>
    </message>
    <message>
        <source>Show Preview Panel</source>
        <translation>Mostra il pannello delle anteprime</translation>
    </message>
    <message>
        <source>Show/Hide Preview Panel</source>
        <translation>Mostra/Nascondi il pannello delle anteprime</translation>
    </message>
    <message>
        <source>Adjust &amp;Levels</source>
        <translation>Aggiusta &amp;Livelli</translation>
    </message>
    <message>
        <source>Adjust Levels</source>
        <translation>Aggiusta Livelli</translation>
    </message>
    <message>
        <source>Tune the histogram for the current LDR</source>
        <translation>Sistema l&apos;istogramma per la LDR corrente</translation>
    </message>
    <message>
        <source>Ctrl+L</source>
        <translation>Ctrl+L</translation>
    </message>
    <message>
        <source>Save All</source>
        <translation>Salva Tutti</translation>
    </message>
    <message>
        <source>Save All LDR files</source>
        <translation>Salva tutti i files LDR</translation>
    </message>
    <message>
        <source>Remove Tab</source>
        <translation>Rimuovi Tab</translation>
    </message>
    <message>
        <source>Ctrl+B</source>
        <translation>Ctrl+B</translation>
    </message>
    <message>
        <source>&amp;What&apos;s This?</source>
        <translation>&amp;Guida rapida</translation>
    </message>
    <message>
        <source>Shift+F1</source>
        <translation>Shift+F1</translation>
    </message>
    <message>
        <source>&amp;Projective Transformation...</source>
        <translation>Trasformazione &amp;Proiettiva...</translation>
    </message>
    <message>
        <source>Untitled</source>
        <translation>Nuovo</translation>
    </message>
    <message>
        <source>&amp;Crop to Selection</source>
        <translation>&amp;Ritaglia</translation>
    </message>
    <message>
        <source>Zoom in</source>
        <translation>Ingrandisci</translation>
    </message>
    <message>
        <source>Zoom out</source>
        <translation>Diminuisci</translation>
    </message>
    <message>
        <source>Click and drag inside image area to create a selection, then use this button to crop to a new HDR image</source>
        <translation>Clicca e trascina nell&apos;aria dell&apos;immagine per creare una seleziona, dopo usa questo tasto per tagliare l&apos;immagine in un nuovo HDR</translation>
    </message>
    <message>
        <source>Ctrl+PgDown</source>
        <translation></translation>
    </message>
    <message>
        <source>Ctrl+PgUp</source>
        <translation></translation>
    </message>
    <message>
        <source>Lock Viewers</source>
        <translation>Sincronizza i visualizzatori</translation>
    </message>
    <message>
        <source>Syncronize viewers mode (fit, fill or 1:1).</source>
        <translation>Modalità di sincronizza delle anteprima (adatta, riempi o 1:1).</translation>
    </message>
    <message>
        <source>Ctrl+V</source>
        <translation></translation>
    </message>
    <message>
        <source>Ctrl+W</source>
        <translation></translation>
    </message>
    <message>
        <source>Fill Window</source>
        <translation>Riempi</translation>
    </message>
    <message>
        <source>Fill window with the current viewer</source>
        <translation>Riempi la finestra con il visualizzatore corrente</translation>
    </message>
    <message>
        <source>Batch HDR...</source>
        <translation>Batch HDR...</translation>
    </message>
</context>
<context>
    <name>ParametersDialog</name>
    <message>
        <source>Saved Parameters</source>
        <translation>Parametri salvati</translation>
    </message>
</context>
<context>
    <name>PreferencesDialog</name>
    <message>
        <source>Tone Mapping</source>
        <translation>Tone Mapping</translation>
    </message>
    <message>
        <source>Language</source>
        <translation>Lingua</translation>
    </message>
    <message>
        <source>External Tools</source>
        <translation>Strumenti esterni</translation>
    </message>
    <message>
        <source>JPEG</source>
        <translation>JPEG</translation>
    </message>
    <message>
        <source>PNG</source>
        <translation>PNG</translation>
    </message>
    <message>
        <source>PPM</source>
        <translation>PPM</translation>
    </message>
    <message>
        <source>PBM</source>
        <translation>PBM</translation>
    </message>
    <message>
        <source>BMP</source>
        <translation>BMP</translation>
    </message>
    <message>
        <source>Preferences</source>
        <translation>Preferenze</translation>
    </message>
    <message>
        <source>Interface</source>
        <translation>Interfaccia</translation>
    </message>
    <message>
        <source>Czech</source>
        <translation>Ceco</translation>
    </message>
    <message>
        <source>English</source>
        <translation>Inglese</translation>
    </message>
    <message>
        <source>Finnish</source>
        <translation>Finlandese</translation>
    </message>
    <message>
        <source>French</source>
        <translation>Francese</translation>
    </message>
    <message>
        <source>German</source>
        <translation>Tedesco</translation>
    </message>
    <message>
        <source>Indonesian</source>
        <translation>Indonesiano</translation>
    </message>
    <message>
        <source>Italian</source>
        <translation>Italiano</translation>
    </message>
    <message>
        <source>Polish</source>
        <translation>Polacco</translation>
    </message>
    <message>
        <source>Romanian</source>
        <translation>Rumeno</translation>
    </message>
    <message>
        <source>Russian</source>
        <translation>Russo</translation>
    </message>
    <message>
        <source>Spanish</source>
        <translation>Spagnolo</translation>
    </message>
    <message>
        <source>Turkish</source>
        <translation>Turco</translation>
    </message>
    <message>
        <source>HDR Options</source>
        <translation>Opzioni HDR</translation>
    </message>
    <message>
        <source>Good quality and smaller file size</source>
        <translation>Buona qualità e piccole dimensioni</translation>
    </message>
    <message>
        <source>LogLuv TIFF (float, 16bit per color channel)</source>
        <translation>LogLuv TIFF (float, 16bit per canale)</translation>
    </message>
    <message>
        <source>Better quality, larger file size, better compatibility with other applications</source>
        <translation>Migliore qualità, grandi dimensioni, migliore compatibilità con altre applicazioni</translation>
    </message>
    <message>
        <source>Float TIFF (float, 32bit per color channel)</source>
        <translation>Float TIFF (float, 32bit per canale)</translation>
    </message>
    <message>
        <source>Show negative numbers as:</source>
        <translation>Mostra i numeri negativi come:</translation>
    </message>
    <message>
        <source>C&amp;hoose</source>
        <translation>&amp;Scegli</translation>
    </message>
    <message>
        <source>Which LDR image format to save to</source>
        <translation>Formato immagine LDR</translation>
    </message>
    <message>
        <source>Amount of threads to use on multicore/SMP machines</source>
        <translation>Numero di threads da usare su macchine multicore/SMP</translation>
    </message>
    <message>
        <source>&lt;!DOCTYPE HTML PUBLIC &quot;-//W3C//DTD HTML 4.0//EN&quot; &quot;http://www.w3.org/TR/REC-html40/strict.dtd&quot;&gt;
&lt;html&gt;&lt;head&gt;&lt;meta name=&quot;qrichtext&quot; content=&quot;1&quot; /&gt;&lt;style type=&quot;text/css&quot;&gt;
p, li { white-space: pre-wrap; }
&lt;/style&gt;&lt;/head&gt;&lt;body style=&quot; font-family:&apos;Sans Serif&apos;; font-size:10pt; font-weight:400; font-style:normal;&quot;&gt;
&lt;p style=&quot; margin-top:0px; margin-bottom:0px; margin-left:0px; margin-right:0px; -qt-block-indent:0; text-indent:0px;&quot;&gt;&lt;span style=&quot; font-weight:600;&quot;&gt;Interpolate RGB as four colors&lt;/span&gt;&lt;/p&gt;
&lt;p style=&quot; margin-top:0px; margin-bottom:0px; margin-left:0px; margin-right:0px; -qt-block-indent:0; text-indent:0px;&quot;&gt;The default is to assume that all green pixels are the same. If even-row green pixels are more sensitive to ultraviolet light than odd-row this difference causes a mesh                             pattern in the output; using this option solves this problem with minimal loss of detail.&lt;/p&gt;
&lt;p style=&quot; margin-top:0px; margin-bottom:0px; margin-left:0px; margin-right:0px; -qt-block-indent:0; text-indent:0px;&quot;&gt;To resume, this option blurs the image a little, but it eliminates false 2x2 mesh patterns with VNG quality method or mazes with AHD quality method.&lt;/p&gt;&lt;/body&gt;&lt;/html&gt;</source>
        <translation>&lt;!DOCTYPE HTML PUBLIC &quot;-//W3C//DTD HTML 4.0//EN&quot; &quot;http://www.w3.org/TR/REC-html40/strict.dtd&quot;&gt;
&lt;html&gt;&lt;head&gt;&lt;meta name=&quot;qrichtext&quot; content=&quot;1&quot; /&gt;&lt;style type=&quot;text/css&quot;&gt;
p, li { white-space: pre-wrap; }
&lt;/style&gt;&lt;/head&gt;&lt;body style=&quot; font-family:&apos;Sans Serif&apos;; font-size:10pt; font-weight:400; font-style:normal;&quot;&gt;
&lt;p style=&quot; margin-top:0px; margin-bottom:0px; margin-left:0px; margin-right:0px; -qt-block-indent:0; text-indent:0px;&quot;&gt;&lt;span style=&quot; font-weight:600;&quot;&gt;Interpola RGB come quattro colori&lt;/span&gt;&lt;/p&gt;
&lt;p style=&quot; margin-top:0px; margin-bottom:0px; margin-left:0px; margin-right:0px; -qt-block-indent:0; text-indent:0px;&quot;&gt;Il default è di assumere che tutti i pixel verdi sono uguali. Se i pixel sulle righe a sinistra sono più sensibili alla luce ultravioletta che i pixels sulle righe a destra, questa differenza causa in uscita un pattern a rete; usando questa opzione si risolve il problema con minima perdita di dettaglio.&lt;/p&gt;
&lt;p style=&quot; margin-top:0px; margin-bottom:0px; margin-left:0px; margin-right:0px; -qt-block-indent:0; text-indent:0px;&quot;&gt;Per riassumere, questa opzione sfoca un poco l&apos;immagine ma elimina i falsi pattern 2x2 in uscita.&lt;/p&gt;&lt;/body&gt;&lt;/html&gt;</translation>
    </message>
    <message>
        <source>Interpolate RGB using 4 colours</source>
        <translation>Interpola RGB come 4 colori</translation>
    </message>
    <message>
        <source>&lt;!DOCTYPE HTML PUBLIC &quot;-//W3C//DTD HTML 4.0//EN&quot; &quot;http://www.w3.org/TR/REC-html40/strict.dtd&quot;&gt;
&lt;html&gt;&lt;head&gt;&lt;meta name=&quot;qrichtext&quot; content=&quot;1&quot; /&gt;&lt;style type=&quot;text/css&quot;&gt;
p, li { white-space: pre-wrap; }
&lt;/style&gt;&lt;/head&gt;&lt;body style=&quot; font-family:&apos;Sans Serif&apos;; font-size:10pt; font-weight:400; font-style:normal;&quot;&gt;
&lt;p style=&quot; margin-top:0px; margin-bottom:0px; margin-left:0px; margin-right:0px; -qt-block-indent:0; text-indent:0px;&quot;&gt;&lt;span style=&quot; font-weight:600;&quot;&gt;Do not stretch or rotate pixels&lt;/span&gt;&lt;/p&gt;
&lt;p style=&quot; margin-top:0px; margin-bottom:0px; margin-left:0px; margin-right:0px; -qt-block-indent:0; text-indent:0px;&quot;&gt;For Fuji Super CCD cameras, show the image tilted 45 degrees. For cameras with non-square pixels, do not stretch the image to its correct aspect ratio. In any case,                                              this option guarantees that each output pixel corresponds to one RAW pixel.&lt;/p&gt;&lt;/body&gt;&lt;/html&gt;</source>
        <translation>&lt;!DOCTYPE HTML PUBLIC &quot;-//W3C//DTD HTML 4.0//EN&quot; &quot;http://www.w3.org/TR/REC-html40/strict.dtd&quot;&gt;
&lt;html&gt;&lt;head&gt;&lt;meta name=&quot;qrichtext&quot; content=&quot;1&quot; /&gt;&lt;style type=&quot;text/css&quot;&gt;
p, li { white-space: pre-wrap; }
&lt;/style&gt;&lt;/head&gt;&lt;body style=&quot; font-family:&apos;Sans Serif&apos;; font-size:10pt; font-weight:400; font-style:normal;&quot;&gt;
&lt;p style=&quot; margin-top:0px; margin-bottom:0px; margin-left:0px; margin-right:0px; -qt-block-indent:0; text-indent:0px;&quot;&gt;&lt;span style=&quot; font-weight:600;&quot;&gt;Non stirare o ruotare i pixels&lt;/span&gt;&lt;/p&gt;
&lt;p style=&quot; margin-top:0px; margin-bottom:0px; margin-left:0px; margin-right:0px; -qt-block-indent:0; text-indent:0px;&quot;&gt;Per le fotocamere con sensore Fuji Super CCD  mostra l&apos;immagine ruotata di 45 gradi. Per fotocamere con pixel non quadrati, non riscala l&apos;immagine al suo corretto &quot;aspect ratio&quot;. In ogni caso questa opzione garantisce che ogni pixel in uscita corrisponde a un pixel nell&apos;immagine RAW.&lt;/p&gt;&lt;/body&gt;&lt;/html&gt;</translation>
    </message>
    <message>
        <source>Do not stretch or rotate pixels</source>
        <translation>Non stirare o ruotare i pixels</translation>
    </message>
    <message>
        <source>Quality:</source>
        <translation>Qualità:</translation>
    </message>
    <message>
        <source>Bilinear</source>
        <translation>Bilineare</translation>
    </message>
    <message>
        <source>VNG</source>
        <translation>VNG</translation>
    </message>
    <message>
        <source>PPG</source>
        <translation>PPG</translation>
    </message>
    <message>
        <source>AHD</source>
        <translation>AHD</translation>
    </message>
    <message>
        <source>...</source>
        <translation>...</translation>
    </message>
    <message>
        <source>&lt;!DOCTYPE HTML PUBLIC &quot;-//W3C//DTD HTML 4.0//EN&quot; &quot;http://www.w3.org/TR/REC-html40/strict.dtd&quot;&gt;
&lt;html&gt;&lt;head&gt;&lt;meta name=&quot;qrichtext&quot; content=&quot;1&quot; /&gt;&lt;style type=&quot;text/css&quot;&gt;
p, li { white-space: pre-wrap; }
&lt;/style&gt;&lt;/head&gt;&lt;body style=&quot; font-family:&apos;Sans Serif&apos;; font-size:10pt; font-weight:400; font-style:normal;&quot;&gt;
&lt;p style=&quot; margin-top:0px; margin-bottom:0px; margin-left:0px; margin-right:0px; -qt-block-indent:0; text-indent:0px;&quot;&gt;&lt;span style=&quot; font-weight:600;&quot;&gt;Blue multiplier&lt;/span&gt;&lt;/p&gt;
&lt;p style=&quot; margin-top:0px; margin-bottom:0px; margin-left:0px; margin-right:0px; -qt-block-indent:0; text-indent:0px;&quot;&gt;Set here the magnification factor of the blue layer&lt;/p&gt;&lt;/body&gt;&lt;/html&gt;</source>
        <translation>&lt;!DOCTYPE HTML PUBLIC &quot;-//W3C//DTD HTML 4.0//EN&quot; &quot;http://www.w3.org/TR/REC-html40/strict.dtd&quot;&gt;
&lt;html&gt;&lt;head&gt;&lt;meta name=&quot;qrichtext&quot; content=&quot;1&quot; /&gt;&lt;style type=&quot;text/css&quot;&gt;
p, li { white-space: pre-wrap; }
&lt;/style&gt;&lt;/head&gt;&lt;body style=&quot; font-family:&apos;Sans Serif&apos;; font-size:10pt; font-weight:400; font-style:normal;&quot;&gt;
&lt;p style=&quot; margin-top:0px; margin-bottom:0px; margin-left:0px; margin-right:0px; -qt-block-indent:0; text-indent:0px;&quot;&gt;&lt;span style=&quot; font-weight:600;&quot;&gt;Moltiplicatore blue&lt;/span&gt;&lt;/p&gt;
&lt;p style=&quot; margin-top:0px; margin-bottom:0px; margin-left:0px; margin-right:0px; -qt-block-indent:0; text-indent:0px;&quot;&gt;Imposta qui il fattore moltiplicativo per il livello blu&lt;/p&gt;&lt;/body&gt;&lt;/html&gt;</translation>
    </message>
    <message>
        <source>Median:</source>
        <translation>Mediana:</translation>
    </message>
    <message>
        <source>&lt;!DOCTYPE HTML PUBLIC &quot;-//W3C//DTD HTML 4.0//EN&quot; &quot;http://www.w3.org/TR/REC-html40/strict.dtd&quot;&gt;
&lt;html&gt;&lt;head&gt;&lt;meta name=&quot;qrichtext&quot; content=&quot;1&quot; /&gt;&lt;style type=&quot;text/css&quot;&gt;
p, li { white-space: pre-wrap; }
&lt;/style&gt;&lt;/head&gt;&lt;body style=&quot; font-family:&apos;Sans Serif&apos;; font-size:10pt; font-weight:400; font-style:normal;&quot;&gt;
&lt;p style=&quot; margin-top:0px; margin-bottom:0px; margin-left:0px; margin-right:0px; -qt-block-indent:0; text-indent:0px;&quot;&gt;&lt;span style=&quot; font-weight:600;&quot;&gt;Median Filter&lt;/span&gt;&lt;/p&gt;
&lt;p style=&quot; margin-top:0px; margin-bottom:0px; margin-left:0px; margin-right:0px; -qt-block-indent:0; text-indent:0px;&quot;&gt;Set here the passes used by median filter applied after interpolation to Red-Green and Blue-Green channels.&lt;/p&gt;&lt;/body&gt;&lt;/html&gt;</source>
        <translation>&lt;!DOCTYPE HTML PUBLIC &quot;-//W3C//DTD HTML 4.0//EN&quot; &quot;http://www.w3.org/TR/REC-html40/strict.dtd&quot;&gt;
&lt;html&gt;&lt;head&gt;&lt;meta name=&quot;qrichtext&quot; content=&quot;1&quot; /&gt;&lt;style type=&quot;text/css&quot;&gt;
p, li { white-space: pre-wrap; }
&lt;/style&gt;&lt;/head&gt;&lt;body style=&quot; font-family:&apos;Sans Serif&apos;; font-size:10pt; font-weight:400; font-style:normal;&quot;&gt;
&lt;p style=&quot; margin-top:0px; margin-bottom:0px; margin-left:0px; margin-right:0px; -qt-block-indent:0; text-indent:0px;&quot;&gt;&lt;span style=&quot; font-weight:600;&quot;&gt;Filtro mediano&lt;/span&gt;&lt;/p&gt;
&lt;p style=&quot; margin-top:0px; margin-bottom:0px; margin-left:0px; margin-right:0px; -qt-block-indent:0; text-indent:0px;&quot;&gt;Scegliere qui il numero di passi di un filtro mediano applicato dopo l&apos;interpolazione ai canali Rosso-Verde e Blu-Verde.&lt;/p&gt;&lt;/body&gt;&lt;/html&gt;</translation>
    </message>
    <message>
        <source>White Balance</source>
        <translation>Bilanciamento del bianco</translation>
    </message>
    <message>
        <source>&lt;!DOCTYPE HTML PUBLIC &quot;-//W3C//DTD HTML 4.0//EN&quot; &quot;http://www.w3.org/TR/REC-html40/strict.dtd&quot;&gt;
&lt;html&gt;&lt;head&gt;&lt;meta name=&quot;qrichtext&quot; content=&quot;1&quot; /&gt;&lt;style type=&quot;text/css&quot;&gt;
p, li { white-space: pre-wrap; }
&lt;/style&gt;&lt;/head&gt;&lt;body style=&quot; font-family:&apos;Sans Serif&apos;; font-size:10pt; font-weight:400; font-style:normal;&quot;&gt;
&lt;p style=&quot; margin-top:0px; margin-bottom:0px; margin-left:0px; margin-right:0px; -qt-block-indent:0; text-indent:0px;&quot;&gt;&lt;span style=&quot; font-weight:600;&quot;&gt;White Balance Method&lt;/span&gt;&lt;/p&gt;
&lt;p style=&quot; margin-top:0px; margin-bottom:0px; margin-left:0px; margin-right:0px; -qt-block-indent:0; text-indent:0px;&quot;&gt;Configure the raw white balance :&lt;/p&gt;
&lt;p style=&quot; margin-top:0px; margin-bottom:0px; margin-left:0px; margin-right:0px; -qt-block-indent:0; text-indent:0px;&quot;&gt;&lt;span style=&quot; font-weight:600;&quot;&gt;Default D65&lt;/span&gt;: Use a standard daylight D65 white balance (dcraw defaults)&lt;/p&gt;
&lt;p style=&quot; margin-top:0px; margin-bottom:0px; margin-left:0px; margin-right:0px; -qt-block-indent:0; text-indent:0px;&quot;&gt;&lt;span style=&quot; font-weight:600;&quot;&gt;Camera&lt;/span&gt;: Use the white balance specified by the camera. If not available, reverts to default neutral white balance&lt;/p&gt;
&lt;p style=&quot; margin-top:0px; margin-bottom:0px; margin-left:0px; margin-right:0px; -qt-block-indent:0; text-indent:0px;&quot;&gt;&lt;span style=&quot; font-weight:600;&quot;&gt;Automatic&lt;/span&gt;: Calculates an automatic white balance averaging the entire image&lt;/p&gt;
&lt;p style=&quot; margin-top:0px; margin-bottom:0px; margin-left:0px; margin-right:0px; -qt-block-indent:0; text-indent:0px;&quot;&gt;&lt;span style=&quot; font-weight:600;&quot;&gt;Manual&lt;/span&gt;: Set a custom temperature and green level values&lt;/p&gt;&lt;/body&gt;&lt;/html&gt;</source>
        <translation>&lt;!DOCTYPE HTML PUBLIC &quot;-//W3C//DTD HTML 4.0//EN&quot; &quot;http://www.w3.org/TR/REC-html40/strict.dtd&quot;&gt;
&lt;html&gt;&lt;head&gt;&lt;meta name=&quot;qrichtext&quot; content=&quot;1&quot; /&gt;&lt;style type=&quot;text/css&quot;&gt;
p, li { white-space: pre-wrap; }
&lt;/style&gt;&lt;/head&gt;&lt;body style=&quot; font-family:&apos;Sans Serif&apos;; font-size:10pt; font-weight:400; font-style:normal;&quot;&gt;
&lt;p style=&quot; margin-top:0px; margin-bottom:0px; margin-left:0px; margin-right:0px; -qt-block-indent:0; text-indent:0px;&quot;&gt;&lt;span style=&quot; font-weight:600;&quot;&gt;Metodo di bilanciamento del bianco&lt;/span&gt;&lt;/p&gt;
&lt;p style=&quot; margin-top:0px; margin-bottom:0px; margin-left:0px; margin-right:0px; -qt-block-indent:0; text-indent:0px;&quot;&gt;Configura il bilanciamento del bianco:&lt;/p&gt;
&lt;p style=&quot; margin-top:0px; margin-bottom:0px; margin-left:0px; margin-right:0px; -qt-block-indent:0; text-indent:0px;&quot;&gt;&lt;span style=&quot; font-weight:600;&quot;&gt;Default D65&lt;/span&gt;: Usa un normale bilanciamento del bianco automatico D65 (default di dcraw)&lt;/p&gt;
&lt;p style=&quot; margin-top:0px; margin-bottom:0px; margin-left:0px; margin-right:0px; -qt-block-indent:0; text-indent:0px;&quot;&gt;&lt;span style=&quot; font-weight:600;&quot;&gt;Fotocamera&lt;/span&gt;: Usa il bilanciamento del bianco della fotocamera, se non disponibile utilizza il bilanciamento del bianco neutro D65&lt;/p&gt;
&lt;p style=&quot; margin-top:0px; margin-bottom:0px; margin-left:0px; margin-right:0px; -qt-block-indent:0; text-indent:0px;&quot;&gt;&lt;span style=&quot; font-weight:600;&quot;&gt;Automatic0&lt;/span&gt;: Calcola il bilanciamento del bianco automaticamente facendo una media sull&apos;intera immagine&lt;/p&gt;
&lt;p style=&quot; margin-top:0px; margin-bottom:0px; margin-left:0px; margin-right:0px; -qt-block-indent:0; text-indent:0px;&quot;&gt;&lt;span style=&quot; font-weight:600;&quot;&gt;Manuale&lt;/span&gt;: Imposta la temperatura di colore e il livello del verde&lt;/p&gt;&lt;/body&gt;&lt;/html&gt;</translation>
    </message>
    <message>
        <source>Predefined D65</source>
        <translation>Predefinito D65</translation>
    </message>
    <message>
        <source>Camera</source>
        <translation>Fotocamera</translation>
    </message>
    <message>
        <source>Auto</source>
        <translation>Automatico</translation>
    </message>
    <message>
        <source>Manual</source>
        <translation>Manuale</translation>
    </message>
    <message>
        <source>&lt;!DOCTYPE HTML PUBLIC &quot;-//W3C//DTD HTML 4.0//EN&quot; &quot;http://www.w3.org/TR/REC-html40/strict.dtd&quot;&gt;
&lt;html&gt;&lt;head&gt;&lt;meta name=&quot;qrichtext&quot; content=&quot;1&quot; /&gt;&lt;style type=&quot;text/css&quot;&gt;
p, li { white-space: pre-wrap; }
&lt;/style&gt;&lt;/head&gt;&lt;body style=&quot; font-family:&apos;Sans Serif&apos;; font-size:10pt; font-weight:400; font-style:normal;&quot;&gt;
&lt;p style=&quot; margin-top:0px; margin-bottom:0px; margin-left:0px; margin-right:0px; -qt-block-indent:0; text-indent:0px;&quot;&gt;&lt;span style=&quot; font-weight:600;&quot;&gt;Temperature&lt;/span&gt;&lt;/p&gt;
&lt;p style=&quot; margin-top:0px; margin-bottom:0px; margin-left:0px; margin-right:0px; -qt-block-indent:0; text-indent:0px;&quot;&gt;Set here the color temperature in Kelvin.&lt;/p&gt;&lt;/body&gt;&lt;/html&gt;</source>
        <translation>&lt;!DOCTYPE HTML PUBLIC &quot;-//W3C//DTD HTML 4.0//EN&quot; &quot;http://www.w3.org/TR/REC-html40/strict.dtd&quot;&gt;
&lt;html&gt;&lt;head&gt;&lt;meta name=&quot;qrichtext&quot; content=&quot;1&quot; /&gt;&lt;style type=&quot;text/css&quot;&gt;
p, li { white-space: pre-wrap; }
&lt;/style&gt;&lt;/head&gt;&lt;body style=&quot; font-family:&apos;Sans Serif&apos;; font-size:10pt; font-weight:400; font-style:normal;&quot;&gt;
&lt;p style=&quot; margin-top:0px; margin-bottom:0px; margin-left:0px; margin-right:0px; -qt-block-indent:0; text-indent:0px;&quot;&gt;&lt;span style=&quot; font-weight:600;&quot;&gt;Temperatura&lt;/span&gt;&lt;/p&gt;
&lt;p style=&quot; margin-top:0px; margin-bottom:0px; margin-left:0px; margin-right:0px; -qt-block-indent:0; text-indent:0px;&quot;&gt;Imposta qui la temperatura di colore in gradi Kelvin.&lt;/p&gt;&lt;/body&gt;&lt;/html&gt;</translation>
    </message>
    <message>
        <source>&lt;!DOCTYPE HTML PUBLIC &quot;-//W3C//DTD HTML 4.0//EN&quot; &quot;http://www.w3.org/TR/REC-html40/strict.dtd&quot;&gt;
&lt;html&gt;&lt;head&gt;&lt;meta name=&quot;qrichtext&quot; content=&quot;1&quot; /&gt;&lt;style type=&quot;text/css&quot;&gt;
p, li { white-space: pre-wrap; }
&lt;/style&gt;&lt;/head&gt;&lt;body style=&quot; font-family:&apos;Sans Serif&apos;; font-size:10pt; font-weight:400; font-style:normal;&quot;&gt;
&lt;p style=&quot; margin-top:0px; margin-bottom:0px; margin-left:0px; margin-right:0px; -qt-block-indent:0; text-indent:0px;&quot;&gt;&lt;span style=&quot; font-weight:600;&quot;&gt;Highlights&lt;/span&gt;&lt;/p&gt;
&lt;p style=&quot; margin-top:0px; margin-bottom:0px; margin-left:0px; margin-right:0px; -qt-block-indent:0; text-indent:0px;&quot;&gt;Select here the highlight clipping method:&lt;/p&gt;
&lt;p style=&quot; margin-top:0px; margin-bottom:0px; margin-left:0px; margin-right:0px; -qt-block-indent:0; text-indent:0px;&quot;&gt;&lt;span style=&quot; font-weight:600;&quot;&gt;Solid white&lt;/span&gt;: clip all highlights to solid white&lt;/p&gt;
&lt;p style=&quot; margin-top:0px; margin-bottom:0px; margin-left:0px; margin-right:0px; -qt-block-indent:0; text-indent:0px;&quot;&gt;&lt;span style=&quot; font-weight:600;&quot;&gt;Unclip&lt;/span&gt;: leave highlights unclipped in various shades of pink&lt;/p&gt;
&lt;p style=&quot; margin-top:0px; margin-bottom:0px; margin-left:0px; margin-right:0px; -qt-block-indent:0; text-indent:0px;&quot;&gt;&lt;span style=&quot; font-weight:600;&quot;&gt;Blend&lt;/span&gt;: Blend clipped and unclipped values together for a gradual fade to white&lt;/p&gt;
&lt;p style=&quot; margin-top:0px; margin-bottom:0px; margin-left:0px; margin-right:0px; -qt-block-indent:0; text-indent:0px;&quot;&gt;&lt;span style=&quot; font-weight:600;&quot;&gt;Rebuild&lt;/span&gt;: reconstruct highlights using a level value&lt;/p&gt;&lt;/body&gt;&lt;/html&gt;</source>
        <translation>&lt;!DOCTYPE HTML PUBLIC &quot;-//W3C//DTD HTML 4.0//EN&quot; &quot;http://www.w3.org/TR/REC-html40/strict.dtd&quot;&gt;
&lt;html&gt;&lt;head&gt;&lt;meta name=&quot;qrichtext&quot; content=&quot;1&quot; /&gt;&lt;style type=&quot;text/css&quot;&gt;
p, li { white-space: pre-wrap; }
&lt;/style&gt;&lt;/head&gt;&lt;body style=&quot; font-family:&apos;Sans Serif&apos;; font-size:10pt; font-weight:400; font-style:normal;&quot;&gt;
&lt;p style=&quot; margin-top:0px; margin-bottom:0px; margin-left:0px; margin-right:0px; -qt-block-indent:0; text-indent:0px;&quot;&gt;&lt;span style=&quot; font-weight:600;&quot;&gt;Zone luminose&lt;/span&gt;&lt;/p&gt;
&lt;p style=&quot; margin-top:0px; margin-bottom:0px; margin-left:0px; margin-right:0px; -qt-block-indent:0; text-indent:0px;&quot;&gt;Seleziona qui il metodo di clipping:&lt;/p&gt;
&lt;p style=&quot; margin-top:0px; margin-bottom:0px; margin-left:0px; margin-right:0px; -qt-block-indent:0; text-indent:0px;&quot;&gt;&lt;span style=&quot; font-weight:600;&quot;&gt;Bianco solido&lt;/span&gt;: trasforma le zone luminose in bianco solido&lt;/p&gt;
&lt;p style=&quot; margin-top:0px; margin-bottom:0px; margin-left:0px; margin-right:0px; -qt-block-indent:0; text-indent:0px;&quot;&gt;&lt;span style=&quot; font-weight:600;&quot;&gt;Non trasformare&lt;/span&gt;: lascia le zone luminose come vari livelli di rosa&lt;/p&gt;
&lt;p style=&quot; margin-top:0px; margin-bottom:0px; margin-left:0px; margin-right:0px; -qt-block-indent:0; text-indent:0px;&quot;&gt;&lt;span style=&quot; font-weight:600;&quot;&gt;Miscela&lt;/span&gt;: Miscela i valori per un graduale passaggio verso il bianco&lt;/p&gt;
&lt;p style=&quot; margin-top:0px; margin-bottom:0px; margin-left:0px; margin-right:0px; -qt-block-indent:0; text-indent:0px;&quot;&gt;&lt;span style=&quot; font-weight:600;&quot;&gt;Ricostruisci&lt;/span&gt;: ricostruisce le zone luminose usando un livello soglia&lt;/p&gt;&lt;/body&gt;&lt;/html&gt;</translation>
    </message>
    <message>
        <source>Solid White</source>
        <translation>Bianco pieno</translation>
    </message>
    <message>
        <source>Do not transform</source>
        <translation>Non trasformare</translation>
    </message>
    <message>
        <source>Blend</source>
        <translation>Miscela</translation>
    </message>
    <message>
        <source>Reconstruct</source>
        <translation>Ricostruisci</translation>
    </message>
    <message>
        <source>&lt;!DOCTYPE HTML PUBLIC &quot;-//W3C//DTD HTML 4.0//EN&quot; &quot;http://www.w3.org/TR/REC-html40/strict.dtd&quot;&gt;
&lt;html&gt;&lt;head&gt;&lt;meta name=&quot;qrichtext&quot; content=&quot;1&quot; /&gt;&lt;style type=&quot;text/css&quot;&gt;
p, li { white-space: pre-wrap; }
&lt;/style&gt;&lt;/head&gt;&lt;body style=&quot; font-family:&apos;Sans Serif&apos;; font-size:10pt; font-weight:400; font-style:normal;&quot;&gt;
&lt;p style=&quot; margin-top:0px; margin-bottom:0px; margin-left:0px; margin-right:0px; -qt-block-indent:0; text-indent:0px;&quot;&gt;&lt;span style=&quot; font-weight:600;&quot;&gt;Level&lt;/span&gt;&lt;/p&gt;
&lt;p style=&quot; margin-top:0px; margin-bottom:0px; margin-left:0px; margin-right:0px; -qt-block-indent:0; text-indent:0px;&quot;&gt;Specify the reconstruct highlight level. Low values favor whites and high values favor colors.&lt;/p&gt;&lt;/body&gt;&lt;/html&gt;</source>
        <translation>&lt;!DOCTYPE HTML PUBLIC &quot;-//W3C//DTD HTML 4.0//EN&quot; &quot;http://www.w3.org/TR/REC-html40/strict.dtd&quot;&gt;
&lt;html&gt;&lt;head&gt;&lt;meta name=&quot;qrichtext&quot; content=&quot;1&quot; /&gt;&lt;style type=&quot;text/css&quot;&gt;
p, li { white-space: pre-wrap; }
&lt;/style&gt;&lt;/head&gt;&lt;body style=&quot; font-family:&apos;Sans Serif&apos;; font-size:10pt; font-weight:400; font-style:normal;&quot;&gt;
&lt;p style=&quot; margin-top:0px; margin-bottom:0px; margin-left:0px; margin-right:0px; -qt-block-indent:0; text-indent:0px;&quot;&gt;&lt;span style=&quot; font-weight:600;&quot;&gt;Livello&lt;/span&gt;&lt;/p&gt;
&lt;p style=&quot; margin-top:0px; margin-bottom:0px; margin-left:0px; margin-right:0px; -qt-block-indent:0; text-indent:0px;&quot;&gt;Specifica il livello di ricostruzione delle zone luminose. Bassi valori favoriscono il bianco, valori elevati favoriscono i colori.&lt;/p&gt;&lt;/body&gt;&lt;/html&gt;</translation>
    </message>
    <message>
        <source>Correct false colors in highlights</source>
        <translation>Correggi colori falsi nelle zone luminose</translation>
    </message>
    <message>
        <source>Auto Brightness</source>
        <translation>Luminosità automatica</translation>
    </message>
    <message>
        <source>&lt;!DOCTYPE HTML PUBLIC &quot;-//W3C//DTD HTML 4.0//EN&quot; &quot;http://www.w3.org/TR/REC-html40/strict.dtd&quot;&gt;
&lt;html&gt;&lt;head&gt;&lt;meta name=&quot;qrichtext&quot; content=&quot;1&quot; /&gt;&lt;style type=&quot;text/css&quot;&gt;
p, li { white-space: pre-wrap; }
&lt;/style&gt;&lt;/head&gt;&lt;body style=&quot; font-family:&apos;Sans Serif&apos;; font-size:10pt; font-weight:400; font-style:normal;&quot;&gt;
&lt;p style=&quot; margin-top:0px; margin-bottom:0px; margin-left:0px; margin-right:0px; -qt-block-indent:0; text-indent:0px;&quot;&gt;&lt;span style=&quot; font-weight:600;&quot;&gt;Brighness&lt;/span&gt;&lt;/p&gt;
&lt;p style=&quot; margin-top:0px; margin-bottom:0px; margin-left:0px; margin-right:0px; -qt-block-indent:0; text-indent:0px;&quot;&gt;Specify the brightness level of output image. The default value is 1.0&lt;/p&gt;&lt;/body&gt;&lt;/html&gt;</source>
        <translation>&lt;!DOCTYPE HTML PUBLIC &quot;-//W3C//DTD HTML 4.0//EN&quot; &quot;http://www.w3.org/TR/REC-html40/strict.dtd&quot;&gt;
&lt;html&gt;&lt;head&gt;&lt;meta name=&quot;qrichtext&quot; content=&quot;1&quot; /&gt;&lt;style type=&quot;text/css&quot;&gt;
p, li { white-space: pre-wrap; }
&lt;/style&gt;&lt;/head&gt;&lt;body style=&quot; font-family:&apos;Sans Serif&apos;; font-size:10pt; font-weight:400; font-style:normal;&quot;&gt;
&lt;p style=&quot; margin-top:0px; margin-bottom:0px; margin-left:0px; margin-right:0px; -qt-block-indent:0; text-indent:0px;&quot;&gt;&lt;span style=&quot; font-weight:600;&quot;&gt;Luminosità&lt;/span&gt;&lt;/p&gt;
&lt;p style=&quot; margin-top:0px; margin-bottom:0px; margin-left:0px; margin-right:0px; -qt-block-indent:0; text-indent:0px;&quot;&gt;Specifica il livello di luminosità dell&apos;immagine in uscita. Il valore predefinito è 1.0&lt;/p&gt;&lt;/body&gt;&lt;/html&gt;</translation>
    </message>
    <message>
        <source>&lt;!DOCTYPE HTML PUBLIC &quot;-//W3C//DTD HTML 4.0//EN&quot; &quot;http://www.w3.org/TR/REC-html40/strict.dtd&quot;&gt;
&lt;html&gt;&lt;head&gt;&lt;meta name=&quot;qrichtext&quot; content=&quot;1&quot; /&gt;&lt;style type=&quot;text/css&quot;&gt;
p, li { white-space: pre-wrap; }
&lt;/style&gt;&lt;/head&gt;&lt;body style=&quot; font-family:&apos;Sans Serif&apos;; font-size:10pt; font-weight:400; font-style:normal;&quot;&gt;
&lt;p style=&quot; margin-top:0px; margin-bottom:0px; margin-left:0px; margin-right:0px; -qt-block-indent:0; text-indent:0px;&quot;&gt;&lt;span style=&quot; font-weight:600;&quot;&gt;Black point&lt;/span&gt;&lt;/p&gt;
&lt;p style=&quot; margin-top:0px; margin-bottom:0px; margin-left:0px; margin-right:0px; -qt-block-indent:0; text-indent:0px;&quot;&gt;Use a specific black point value to decode RAW pictures. If you set this option to off, the Black Point value will be automatically computed.&lt;/p&gt;&lt;/body&gt;&lt;/html&gt;</source>
        <translation>&lt;!DOCTYPE HTML PUBLIC &quot;-//W3C//DTD HTML 4.0//EN&quot; &quot;http://www.w3.org/TR/REC-html40/strict.dtd&quot;&gt;
&lt;html&gt;&lt;head&gt;&lt;meta name=&quot;qrichtext&quot; content=&quot;1&quot; /&gt;&lt;style type=&quot;text/css&quot;&gt;
p, li { white-space: pre-wrap; }
&lt;/style&gt;&lt;/head&gt;&lt;body style=&quot; font-family:&apos;Sans Serif&apos;; font-size:10pt; font-weight:400; font-style:normal;&quot;&gt;
&lt;p style=&quot; margin-top:0px; margin-bottom:0px; margin-left:0px; margin-right:0px; -qt-block-indent:0; text-indent:0px;&quot;&gt;&lt;span style=&quot; font-weight:600;&quot;&gt;Punto nero&lt;/span&gt;&lt;/p&gt;
&lt;p style=&quot; margin-top:0px; margin-bottom:0px; margin-left:0px; margin-right:0px; -qt-block-indent:0; text-indent:0px;&quot;&gt;Usa uno specifico punto di nero per la decodifica delle immagini RAW. Se non selezionato, il valore viene automaticamente calcolato.&lt;/p&gt;&lt;/body&gt;&lt;/html&gt;</translation>
    </message>
    <message>
        <source>Black</source>
        <translation>Nero</translation>
    </message>
    <message>
        <source>&lt;!DOCTYPE HTML PUBLIC &quot;-//W3C//DTD HTML 4.0//EN&quot; &quot;http://www.w3.org/TR/REC-html40/strict.dtd&quot;&gt;
&lt;html&gt;&lt;head&gt;&lt;meta name=&quot;qrichtext&quot; content=&quot;1&quot; /&gt;&lt;style type=&quot;text/css&quot;&gt;
p, li { white-space: pre-wrap; }
&lt;/style&gt;&lt;/head&gt;&lt;body style=&quot; font-family:&apos;Sans Serif&apos;; font-size:10pt; font-weight:400; font-style:normal;&quot;&gt;
&lt;p style=&quot; margin-top:0px; margin-bottom:0px; margin-left:0px; margin-right:0px; -qt-block-indent:0; text-indent:0px;&quot;&gt;&lt;span style=&quot; font-weight:600;&quot;&gt;Black point value&lt;/span&gt;&lt;/p&gt;
&lt;p style=&quot; margin-top:0px; margin-bottom:0px; margin-left:0px; margin-right:0px; -qt-block-indent:0; text-indent:0px;&quot;&gt;Specify specific black point value of the output image.&lt;/p&gt;&lt;/body&gt;&lt;/html&gt;</source>
        <translation>&lt;!DOCTYPE HTML PUBLIC &quot;-//W3C//DTD HTML 4.0//EN&quot; &quot;http://www.w3.org/TR/REC-html40/strict.dtd&quot;&gt;
&lt;html&gt;&lt;head&gt;&lt;meta name=&quot;qrichtext&quot; content=&quot;1&quot; /&gt;&lt;style type=&quot;text/css&quot;&gt;
p, li { white-space: pre-wrap; }
&lt;/style&gt;&lt;/head&gt;&lt;body style=&quot; font-family:&apos;Sans Serif&apos;; font-size:10pt; font-weight:400; font-style:normal;&quot;&gt;
&lt;p style=&quot; margin-top:0px; margin-bottom:0px; margin-left:0px; margin-right:0px; -qt-block-indent:0; text-indent:0px;&quot;&gt;&lt;span style=&quot; font-weight:600;&quot;&gt;Valore del punto nero&lt;/span&gt;&lt;/p&gt;
&lt;p style=&quot; margin-top:0px; margin-bottom:0px; margin-left:0px; margin-right:0px; -qt-block-indent:0; text-indent:0px;&quot;&gt;Specifica un particolare valore del punto nero per l&apos;immagine in uscita.&lt;/p&gt;&lt;/body&gt;&lt;/html&gt;</translation>
    </message>
    <message>
        <source>&lt;!DOCTYPE HTML PUBLIC &quot;-//W3C//DTD HTML 4.0//EN&quot; &quot;http://www.w3.org/TR/REC-html40/strict.dtd&quot;&gt;
&lt;html&gt;&lt;head&gt;&lt;meta name=&quot;qrichtext&quot; content=&quot;1&quot; /&gt;&lt;style type=&quot;text/css&quot;&gt;
p, li { white-space: pre-wrap; }
&lt;/style&gt;&lt;/head&gt;&lt;body style=&quot; font-family:&apos;Sans Serif&apos;; font-size:10pt; font-weight:400; font-style:normal;&quot;&gt;
&lt;p style=&quot; margin-top:0px; margin-bottom:0px; margin-left:0px; margin-right:0px; -qt-block-indent:0; text-indent:0px;&quot;&gt;&lt;span style=&quot; font-weight:600;&quot;&gt;White point&lt;/span&gt;&lt;/p&gt;
&lt;p style=&quot; margin-top:0px; margin-bottom:0px; margin-left:0px; margin-right:0px; -qt-block-indent:0; text-indent:0px;&quot;&gt;Use a specific white point value to decode RAW pictures. If you set this option to off, the White Point value will be automatically computed.&lt;/p&gt;&lt;/body&gt;&lt;/html&gt;</source>
        <translation>&lt;!DOCTYPE HTML PUBLIC &quot;-//W3C//DTD HTML 4.0//EN&quot; &quot;http://www.w3.org/TR/REC-html40/strict.dtd&quot;&gt;
&lt;html&gt;&lt;head&gt;&lt;meta name=&quot;qrichtext&quot; content=&quot;1&quot; /&gt;&lt;style type=&quot;text/css&quot;&gt;
p, li { white-space: pre-wrap; }
&lt;/style&gt;&lt;/head&gt;&lt;body style=&quot; font-family:&apos;Sans Serif&apos;; font-size:10pt; font-weight:400; font-style:normal;&quot;&gt;
&lt;p style=&quot; margin-top:0px; margin-bottom:0px; margin-left:0px; margin-right:0px; -qt-block-indent:0; text-indent:0px;&quot;&gt;&lt;span style=&quot; font-weight:600;&quot;&gt;Punto Bianco&lt;/span&gt;&lt;/p&gt;
&lt;p style=&quot; margin-top:0px; margin-bottom:0px; margin-left:0px; margin-right:0px; -qt-block-indent:0; text-indent:0px;&quot;&gt;Usa uno specifico punto di bianco.per la decodifica delle immagini RAW. Se non selezionato, il valore viene automaticamente calcolato.&lt;/p&gt;&lt;/body&gt;&lt;/html&gt;</translation>
    </message>
    <message>
        <source>RAW Conversion</source>
        <translation>Conversione RAW</translation>
    </message>
    <message>
        <source>Always show Preview Panel</source>
        <translation>Mostra sempre il pannello delle anteprime</translation>
    </message>
    <message>
        <source>Always show Wizard first page</source>
        <translation>Mostra sempre la prima pagina del Wizard</translation>
    </message>
    <message>
        <source>&lt;!DOCTYPE HTML PUBLIC &quot;-//W3C//DTD HTML 4.0//EN&quot; &quot;http://www.w3.org/TR/REC-html40/strict.dtd&quot;&gt;
&lt;html&gt;&lt;head&gt;&lt;meta name=&quot;qrichtext&quot; content=&quot;1&quot; /&gt;&lt;style type=&quot;text/css&quot;&gt;
p, li { white-space: pre-wrap; }
&lt;/style&gt;&lt;/head&gt;&lt;body style=&quot; font-family:&apos;Sans Serif&apos;; font-size:10pt; font-weight:400; font-style:normal;&quot;&gt;
&lt;p style=&quot; margin-top:0px; margin-bottom:0px; margin-left:0px; margin-right:0px; -qt-block-indent:0; text-indent:0px;&quot;&gt;&lt;span style=&quot; font-weight:600;&quot;&gt;Quality (interpolation)&lt;/span&gt;&lt;/p&gt;
&lt;p style=&quot; margin-top:0px; margin-bottom:0px; margin-left:0px; margin-right:0px; -qt-block-indent:0; text-indent:0px;&quot;&gt;Select here the demosaicing RAW images decoding interpolation method. A demosaicing algorithm is a digital image process used to interpolate a complete image from the partial raw data received from the color-filtered image sensor internal to many digital cameras in form of a matrix of colored pixels. Also known as CFA interpolation or color reconstruction, another common spelling is demosaicing. There are 4 methods to demosaicing RAW images:&lt;/p&gt;
&lt;p style=&quot; margin-top:0px; margin-bottom:0px; margin-left:0px; margin-right:0px; -qt-block-indent:0; text-indent:0px;&quot;&gt;&lt;span style=&quot; font-weight:600;&quot;&gt;Bilinear&lt;/span&gt;: use high-speed but low-quality bilinear interpolation (default - for slow computer). In this method, the red value of a non-red pixel is computed as the average of the adjacent red pixels, and similar for blue and green.&lt;/p&gt;
&lt;p style=&quot; margin-top:0px; margin-bottom:0px; margin-left:0px; margin-right:0px; -qt-block-indent:0; text-indent:0px;&quot;&gt;&lt;span style=&quot; font-weight:600;&quot;&gt;VNG&lt;/span&gt;: use Variable Number of Gradients interpolation. This method computes gradients near the pixel of interest and uses the lower gradients (representing smoother and more similar parts of the image) to make an estimate.&lt;/p&gt;
&lt;p style=&quot; margin-top:0px; margin-bottom:0px; margin-left:0px; margin-right:0px; -qt-block-indent:0; text-indent:0px;&quot;&gt;&lt;span style=&quot; font-weight:600;&quot;&gt;PPG&lt;/span&gt;: use Patterned Pixel Grouping interpolation. Pixel Grouping uses assumptions about natural scenery in making estimates. It has fewer color artifacts on natural images than the Variable Number of Gradients method.&lt;/p&gt;
&lt;p style=&quot; margin-top:0px; margin-bottom:0px; margin-left:0px; margin-right:0px; -qt-block-indent:0; text-indent:0px;&quot;&gt;&lt;span style=&quot; font-weight:600;&quot;&gt;AHD&lt;/span&gt;: use Adaptive Homogeneity-Directed interpolation. This method selects the direction of interpolation so as to maximize a homogeneity metric, thus typically minimizing color artifacts.&lt;/p&gt;&lt;/body&gt;&lt;/html&gt;</source>
        <translation>&lt;!DOCTYPE HTML PUBLIC &quot;-//W3C//DTD HTML 4.0//EN&quot; &quot;http://www.w3.org/TR/REC-html40/strict.dtd&quot;&gt;
&lt;html&gt;&lt;head&gt;&lt;meta name=&quot;qrichtext&quot; content=&quot;1&quot; /&gt;&lt;style type=&quot;text/css&quot;&gt;
p, li { white-space: pre-wrap; }
&lt;/style&gt;&lt;/head&gt;&lt;body style=&quot; font-family:&apos;Sans Serif&apos;; font-size:10pt; font-weight:400; font-style:normal;&quot;&gt;
&lt;p style=&quot; margin-top:0px; margin-bottom:0px; margin-left:0px; margin-right:0px; -qt-block-indent:0; text-indent:0px;&quot;&gt;&lt;span style=&quot; font-weight:600;&quot;&gt;Qualità (interpolazione)&lt;/span&gt;&lt;/p&gt;
&lt;p style=&quot; margin-top:0px; margin-bottom:0px; margin-left:0px; margin-right:0px; -qt-block-indent:0; text-indent:0px;&quot;&gt;Seleziona qui il metodo di interpolazione per la demosaicizzazione delle immagini raw. Un algoritmo di demosaicizzazione è un processo usato per interpolare un&apos;immagine completa a partire dai dati parziali grezzi ricevuti dal sensore di immagine interno a molte fotocamere digitali in forma di matrice di pixels colorati. Conosciuto anche come interpolazione CFA o ricostruzione del colore, un altro nome comume è demosaicizzazione. Ci sono 4 metodi di demosaicizzazione delle immagini RAW:&lt;/p&gt;
&lt;p style=&quot; margin-top:0px; margin-bottom:0px; margin-left:0px; margin-right:0px; -qt-block-indent:0; text-indent:0px;&quot;&gt;&lt;span style=&quot; font-weight:600;&quot;&gt;Bilineare&lt;/span&gt;: utilizza la veloce ma di bassa qualità interpolazione bilineare (default - per computer lenti). In questo metodo il valore rosso di un pixel non rosso è calcolato come media dei pixels rossi adiacenti, e similmente per i pixels verdi e blu.&lt;/p&gt;
&lt;p style=&quot; margin-top:0px; margin-bottom:0px; margin-left:0px; margin-right:0px; -qt-block-indent:0; text-indent:0px;&quot;&gt;&lt;span style=&quot; font-weight:600;&quot;&gt;VNG&lt;/span&gt;: usa l&apos;interpolazione con Numero Variabile di Gradienti. Questo metodo calcola i gradienti vicino al pixel di interesse e usa i gradienti più piccoli per fare una stima.&lt;/p&gt;
&lt;p style=&quot; margin-top:0px; margin-bottom:0px; margin-left:0px; margin-right:0px; -qt-block-indent:0; text-indent:0px;&quot;&gt;&lt;span style=&quot; font-weight:600;&quot;&gt;PPG&lt;/span&gt;: usa la interpolazione Patterned Pixel Grouping. Pixel Grouping utilizza degli assunti riguardo scene naturali nel fare le stime. Presenta un minor numero di artefatti per immagini naturali rispetto al metodo VNG.&lt;/p&gt;
&lt;p style=&quot; margin-top:0px; margin-bottom:0px; margin-left:0px; margin-right:0px; -qt-block-indent:0; text-indent:0px;&quot;&gt;&lt;span style=&quot; font-weight:600;&quot;&gt;AHD&lt;/span&gt;: usa l&apos;interpolazione Adaptive Homogeneity-Directed. Questo metodo seleziona la direzione di interpolazione così da massimizzare una metrica di omogeneità, minimizzando tipicamente gli artefatti di colore.&lt;/p&gt;&lt;/body&gt;&lt;/html&gt;</translation>
    </message>
    <message>
        <source>&lt;!DOCTYPE HTML PUBLIC &quot;-//W3C//DTD HTML 4.0//EN&quot; &quot;http://www.w3.org/TR/REC-html40/strict.dtd&quot;&gt;
&lt;html&gt;&lt;head&gt;&lt;meta name=&quot;qrichtext&quot; content=&quot;1&quot; /&gt;&lt;style type=&quot;text/css&quot;&gt;
p, li { white-space: pre-wrap; }
&lt;/style&gt;&lt;/head&gt;&lt;body style=&quot; font-family:&apos;Sans Serif&apos;; font-size:10pt; font-weight:400; font-style:normal;&quot;&gt;
&lt;p style=&quot; margin-top:0px; margin-bottom:0px; margin-left:0px; margin-right:0px; -qt-block-indent:0; text-indent:0px;&quot;&gt;&lt;span style=&quot; font-weight:600;&quot;&gt;White point value&lt;/span&gt;&lt;/p&gt;
&lt;p style=&quot; margin-top:0px; margin-bottom:0px; margin-left:0px; margin-right:0px; -qt-block-indent:0; text-indent:0px;&quot;&gt;Specify specific white point value of the output image.&lt;/p&gt;&lt;/body&gt;&lt;/html&gt;</source>
        <translation>&lt;!DOCTYPE HTML PUBLIC &quot;-//W3C//DTD HTML 4.0//EN&quot; &quot;http://www.w3.org/TR/REC-html40/strict.dtd&quot;&gt;
&lt;html&gt;&lt;head&gt;&lt;meta name=&quot;qrichtext&quot; content=&quot;1&quot; /&gt;&lt;style type=&quot;text/css&quot;&gt;
p, li { white-space: pre-wrap; }
&lt;/style&gt;&lt;/head&gt;&lt;body style=&quot; font-family:&apos;Sans Serif&apos;; font-size:10pt; font-weight:400; font-style:normal;&quot;&gt;
&lt;p style=&quot; margin-top:0px; margin-bottom:0px; margin-left:0px; margin-right:0px; -qt-block-indent:0; text-indent:0px;&quot;&gt;&lt;span style=&quot; font-weight:600;&quot;&gt;Valore del punto bianco&lt;/span&gt;&lt;/p&gt;
&lt;p style=&quot; margin-top:0px; margin-bottom:0px; margin-left:0px; margin-right:0px; -qt-block-indent:0; text-indent:0px;&quot;&gt;Specifica un particolare valore del punto bianco per l&apos;immagine in uscita.&lt;/p&gt;&lt;/body&gt;&lt;/html&gt;</translation>
    </message>
    <message>
        <source>&lt;!DOCTYPE HTML PUBLIC &quot;-//W3C//DTD HTML 4.0//EN&quot; &quot;http://www.w3.org/TR/REC-html40/strict.dtd&quot;&gt;
&lt;html&gt;&lt;head&gt;&lt;meta name=&quot;qrichtext&quot; content=&quot;1&quot; /&gt;&lt;style type=&quot;text/css&quot;&gt;
p, li { white-space: pre-wrap; }
&lt;/style&gt;&lt;/head&gt;&lt;body style=&quot; font-family:&apos;Sans Serif&apos;; font-size:10pt; font-weight:400; font-style:normal;&quot;&gt;
&lt;p style=&quot; margin-top:0px; margin-bottom:0px; margin-left:0px; margin-right:0px; -qt-block-indent:0; text-indent:0px;&quot;&gt;&lt;span style=&quot; font-weight:600;&quot;&gt;Enable Noise Reduction&lt;/span&gt;&lt;/p&gt;
&lt;p style=&quot; margin-top:0px; margin-bottom:0px; margin-left:0px; margin-right:0px; -qt-block-indent:0; text-indent:0px;&quot;&gt;Use wavelets to erase noise while preserving real detail.&lt;/p&gt;&lt;/body&gt;&lt;/html&gt;</source>
        <translation>&lt;!DOCTYPE HTML PUBLIC &quot;-//W3C//DTD HTML 4.0//EN&quot; &quot;http://www.w3.org/TR/REC-html40/strict.dtd&quot;&gt;
&lt;html&gt;&lt;head&gt;&lt;meta name=&quot;qrichtext&quot; content=&quot;1&quot; /&gt;&lt;style type=&quot;text/css&quot;&gt;
p, li { white-space: pre-wrap; }
&lt;/style&gt;&lt;/head&gt;&lt;body style=&quot; font-family:&apos;Sans Serif&apos;; font-size:10pt; font-weight:400; font-style:normal;&quot;&gt;
&lt;p style=&quot; margin-top:0px; margin-bottom:0px; margin-left:0px; margin-right:0px; -qt-block-indent:0; text-indent:0px;&quot;&gt;&lt;span style=&quot; font-weight:600;&quot;&gt;Abilita la diduzione del rumore&lt;/span&gt;&lt;/p&gt;
&lt;p style=&quot; margin-top:0px; margin-bottom:0px; margin-left:0px; margin-right:0px; -qt-block-indent:0; text-indent:0px;&quot;&gt;Usa le wavelets per ridurre il rumore preservando i dettagli.&lt;/p&gt;&lt;/body&gt;&lt;/html&gt;</translation>
    </message>
    <message>
        <source>Enable noise reduction</source>
        <translation>Abilita riduzione dei disturbi</translation>
    </message>
    <message>
        <source>Threshold:</source>
        <translation>Soglia:</translation>
    </message>
    <message>
        <source>&lt;!DOCTYPE HTML PUBLIC &quot;-//W3C//DTD HTML 4.0//EN&quot; &quot;http://www.w3.org/TR/REC-html40/strict.dtd&quot;&gt;
&lt;html&gt;&lt;head&gt;&lt;meta name=&quot;qrichtext&quot; content=&quot;1&quot; /&gt;&lt;style type=&quot;text/css&quot;&gt;
p, li { white-space: pre-wrap; }
&lt;/style&gt;&lt;/head&gt;&lt;body style=&quot; font-family:&apos;Sans Serif&apos;; font-size:10pt; font-weight:400; font-style:normal;&quot;&gt;
&lt;p style=&quot; margin-top:0px; margin-bottom:0px; margin-left:0px; margin-right:0px; -qt-block-indent:0; text-indent:0px;&quot;&gt;&lt;span style=&quot; font-weight:600;&quot;&gt;Threshold&lt;/span&gt;&lt;/p&gt;
&lt;p style=&quot; margin-top:0px; margin-bottom:0px; margin-left:0px; margin-right:0px; -qt-block-indent:0; text-indent:0px;&quot;&gt;Set here the noise reduction threshold value to use.&lt;/p&gt;&lt;/body&gt;&lt;/html&gt;</source>
        <translation>&lt;!DOCTYPE HTML PUBLIC &quot;-//W3C//DTD HTML 4.0//EN&quot; &quot;http://www.w3.org/TR/REC-html40/strict.dtd&quot;&gt;
&lt;html&gt;&lt;head&gt;&lt;meta name=&quot;qrichtext&quot; content=&quot;1&quot; /&gt;&lt;style type=&quot;text/css&quot;&gt;
p, li { white-space: pre-wrap; }
&lt;/style&gt;&lt;/head&gt;&lt;body style=&quot; font-family:&apos;Sans Serif&apos;; font-size:10pt; font-weight:400; font-style:normal;&quot;&gt;
&lt;p style=&quot; margin-top:0px; margin-bottom:0px; margin-left:0px; margin-right:0px; -qt-block-indent:0; text-indent:0px;&quot;&gt;&lt;span style=&quot; font-weight:600;&quot;&gt;Soglia&lt;/span&gt;&lt;/p&gt;
&lt;p style=&quot; margin-top:0px; margin-bottom:0px; margin-left:0px; margin-right:0px; -qt-block-indent:0; text-indent:0px;&quot;&gt;Imposta qui il valore della soglia di riduzione del rumore.&lt;/p&gt;&lt;/body&gt;&lt;/html&gt;</translation>
    </message>
    <message>
        <source>&lt;!DOCTYPE HTML PUBLIC &quot;-//W3C//DTD HTML 4.0//EN&quot; &quot;http://www.w3.org/TR/REC-html40/strict.dtd&quot;&gt;
&lt;html&gt;&lt;head&gt;&lt;meta name=&quot;qrichtext&quot; content=&quot;1&quot; /&gt;&lt;style type=&quot;text/css&quot;&gt;
p, li { white-space: pre-wrap; }
&lt;/style&gt;&lt;/head&gt;&lt;body style=&quot; font-family:&apos;Sans Serif&apos;; font-size:10pt; font-weight:400; font-style:normal;&quot;&gt;
&lt;p style=&quot; margin-top:0px; margin-bottom:0px; margin-left:0px; margin-right:0px; -qt-block-indent:0; text-indent:0px;&quot;&gt;&lt;span style=&quot; font-weight:600;&quot;&gt;Enable Chromatic Aberration correction&lt;/span&gt;&lt;/p&gt;
&lt;p style=&quot; margin-top:0px; margin-bottom:0px; margin-left:0px; margin-right:0px; -qt-block-indent:0; text-indent:0px;&quot;&gt;Enlarge the raw red and blue layers by the given factors, typically 0.999 to 1.001, to correct chromatic aberration.&lt;/p&gt;&lt;/body&gt;&lt;/html&gt;</source>
        <translation>&lt;!DOCTYPE HTML PUBLIC &quot;-//W3C//DTD HTML 4.0//EN&quot; &quot;http://www.w3.org/TR/REC-html40/strict.dtd&quot;&gt;
&lt;html&gt;&lt;head&gt;&lt;meta name=&quot;qrichtext&quot; content=&quot;1&quot; /&gt;&lt;style type=&quot;text/css&quot;&gt;
p, li { white-space: pre-wrap; }
&lt;/style&gt;&lt;/head&gt;&lt;body style=&quot; font-family:&apos;Sans Serif&apos;; font-size:10pt; font-weight:400; font-style:normal;&quot;&gt;
&lt;p style=&quot; margin-top:0px; margin-bottom:0px; margin-left:0px; margin-right:0px; -qt-block-indent:0; text-indent:0px;&quot;&gt;&lt;span style=&quot; font-weight:600;&quot;&gt;Abilita la correzione dell&apos;aberrazione cromatica&lt;/span&gt;&lt;/p&gt;
&lt;p style=&quot; margin-top:0px; margin-bottom:0px; margin-left:0px; margin-right:0px; -qt-block-indent:0; text-indent:0px;&quot;&gt;Aumenta il valore dei livelli rosso e blu del fattore specificato, tipicamente da 0.999 a 1.001, per corregere l&apos;aberrazione cromatica.&lt;/p&gt;&lt;/body&gt;&lt;/html&gt;</translation>
    </message>
    <message>
        <source>Enable Chromatic Aberration correction</source>
        <translation>Abilita la correzione dell&apos;aberrazione cromatica</translation>
    </message>
    <message>
        <source>Set here the green component to set magenta color cast removal level</source>
        <translation>Imposta qui la componente verde per il livello di rimozione della dominante cromatica magenta</translation>
    </message>
    <message>
        <source>&lt;!DOCTYPE HTML PUBLIC &quot;-//W3C//DTD HTML 4.0//EN&quot; &quot;http://www.w3.org/TR/REC-html40/strict.dtd&quot;&gt;
&lt;html&gt;&lt;head&gt;&lt;meta name=&quot;qrichtext&quot; content=&quot;1&quot; /&gt;&lt;style type=&quot;text/css&quot;&gt;
p, li { white-space: pre-wrap; }
&lt;/style&gt;&lt;/head&gt;&lt;body style=&quot; font-family:&apos;Sans Serif&apos;; font-size:10pt; font-weight:400; font-style:normal;&quot;&gt;
&lt;p style=&quot; margin-top:0px; margin-bottom:0px; margin-left:0px; margin-right:0px; -qt-block-indent:0; text-indent:0px;&quot;&gt;&lt;span style=&quot; font-weight:600;&quot;&gt;Red multiplier&lt;/span&gt;&lt;/p&gt;
&lt;p style=&quot; margin-top:0px; margin-bottom:0px; margin-left:0px; margin-right:0px; -qt-block-indent:0; text-indent:0px;&quot;&gt;Set here the magnification factor of the red layer&lt;/p&gt;&lt;/body&gt;&lt;/html&gt;</source>
        <translation>&lt;!DOCTYPE HTML PUBLIC &quot;-//W3C//DTD HTML 4.0//EN&quot; &quot;http://www.w3.org/TR/REC-html40/strict.dtd&quot;&gt;
&lt;html&gt;&lt;head&gt;&lt;meta name=&quot;qrichtext&quot; content=&quot;1&quot; /&gt;&lt;style type=&quot;text/css&quot;&gt;
p, li { white-space: pre-wrap; }
&lt;/style&gt;&lt;/head&gt;&lt;body style=&quot; font-family:&apos;Sans Serif&apos;; font-size:10pt; font-weight:400; font-style:normal;&quot;&gt;
&lt;p style=&quot; margin-top:0px; margin-bottom:0px; margin-left:0px; margin-right:0px; -qt-block-indent:0; text-indent:0px;&quot;&gt;&lt;span style=&quot; font-weight:600;&quot;&gt;Moltiplicatore rosso&lt;/span&gt;&lt;/p&gt;
&lt;p style=&quot; margin-top:0px; margin-bottom:0px; margin-left:0px; margin-right:0px; -qt-block-indent:0; text-indent:0px;&quot;&gt;Imposta qui il fattore moltiplicativo per il livello rosso&lt;/p&gt;&lt;/body&gt;&lt;/html&gt;</translation>
    </message>
    <message>
        <source>&lt;!DOCTYPE HTML PUBLIC &quot;-//W3C//DTD HTML 4.0//EN&quot; &quot;http://www.w3.org/TR/REC-html40/strict.dtd&quot;&gt;
&lt;html&gt;&lt;head&gt;&lt;meta name=&quot;qrichtext&quot; content=&quot;1&quot; /&gt;&lt;style type=&quot;text/css&quot;&gt;
p, li { white-space: pre-wrap; }
&lt;/style&gt;&lt;/head&gt;&lt;body style=&quot; font-family:&apos;Sans Serif&apos;; font-size:10pt; font-weight:400; font-style:normal;&quot;&gt;
&lt;p style=&quot; margin-top:0px; margin-bottom:0px; margin-left:0px; margin-right:0px; -qt-block-indent:0; text-indent:0px;&quot;&gt;&lt;span style=&quot; font-weight:600;&quot;&gt;Camera Profile&lt;/span&gt;&lt;/p&gt;
&lt;p style=&quot; margin-top:0px; margin-bottom:0px; margin-left:0px; margin-right:0px; -qt-block-indent:0; text-indent:0px;&quot;&gt;Select here the input color space used to decode RAW data.&lt;/p&gt;
&lt;p style=&quot; margin-top:0px; margin-bottom:0px; margin-left:0px; margin-right:0px; -qt-block-indent:0; text-indent:0px;&quot;&gt;&lt;span style=&quot; font-weight:600;&quot;&gt;None&lt;/span&gt;: no input color profile is used during RAW decoding.&lt;/p&gt;
&lt;p style=&quot; margin-top:0px; margin-bottom:0px; margin-left:0px; margin-right:0px; -qt-block-indent:0; text-indent:0px;&quot;&gt;&lt;span style=&quot; font-weight:600;&quot;&gt;Embedded&lt;/span&gt;: use embedded color profile from RAW file if exist.&lt;/p&gt;
&lt;p style=&quot; margin-top:0px; margin-bottom:0px; margin-left:0px; margin-right:0px; -qt-block-indent:0; text-indent:0px;&quot;&gt;&lt;span style=&quot; font-weight:600;&quot;&gt;Custom&lt;/span&gt;: use a custom input color space profile.&lt;/p&gt;&lt;/body&gt;&lt;/html&gt;</source>
        <translation>&lt;!DOCTYPE HTML PUBLIC &quot;-//W3C//DTD HTML 4.0//EN&quot; &quot;http://www.w3.org/TR/REC-html40/strict.dtd&quot;&gt;
&lt;html&gt;&lt;head&gt;&lt;meta name=&quot;qrichtext&quot; content=&quot;1&quot; /&gt;&lt;style type=&quot;text/css&quot;&gt;
p, li { white-space: pre-wrap; }
&lt;/style&gt;&lt;/head&gt;&lt;body style=&quot; font-family:&apos;Sans Serif&apos;; font-size:10pt; font-weight:400; font-style:normal;&quot;&gt;
&lt;p style=&quot; margin-top:0px; margin-bottom:0px; margin-left:0px; margin-right:0px; -qt-block-indent:0; text-indent:0px;&quot;&gt;&lt;span style=&quot; font-weight:600;&quot;&gt;Profilo fotocamera&lt;/span&gt;&lt;/p&gt;
&lt;p style=&quot; margin-top:0px; margin-bottom:0px; margin-left:0px; margin-right:0px; -qt-block-indent:0; text-indent:0px;&quot;&gt;Seleziona qui lo spazio di colore di ingresso usato per la decodifica dei dati RAW.&lt;/p&gt;
&lt;p style=&quot; margin-top:0px; margin-bottom:0px; margin-left:0px; margin-right:0px; -qt-block-indent:0; text-indent:0px;&quot;&gt;&lt;span style=&quot; font-weight:600;&quot;&gt;Nessuno&lt;/span&gt;: Nessun profilo è usato durante la decodifica RAW.&lt;/p&gt;
&lt;p style=&quot; margin-top:0px; margin-bottom:0px; margin-left:0px; margin-right:0px; -qt-block-indent:0; text-indent:0px;&quot;&gt;&lt;span style=&quot; font-weight:600;&quot;&gt;Incorporato&lt;/span&gt;: usa il profilo di colore incorporato nel file RAW se esiste.&lt;/p&gt;
&lt;p style=&quot; margin-top:0px; margin-bottom:0px; margin-left:0px; margin-right:0px; -qt-block-indent:0; text-indent:0px;&quot;&gt;&lt;span style=&quot; font-weight:600;&quot;&gt;Personalizzato&lt;/span&gt;: usa un peofilo di colore di ingresso personalizzato.&lt;/p&gt;&lt;/body&gt;&lt;/html&gt;</translation>
    </message>
    <message>
        <source>None</source>
        <translation>Nessuno</translation>
    </message>
    <message>
        <source>Built in</source>
        <translation>Incorporato</translation>
    </message>
    <message>
        <source>Custom</source>
        <translation>Personalizzato</translation>
    </message>
    <message>
        <source>&lt;!DOCTYPE HTML PUBLIC &quot;-//W3C//DTD HTML 4.0//EN&quot; &quot;http://www.w3.org/TR/REC-html40/strict.dtd&quot;&gt;
&lt;html&gt;&lt;head&gt;&lt;meta name=&quot;qrichtext&quot; content=&quot;1&quot; /&gt;&lt;style type=&quot;text/css&quot;&gt;
p, li { white-space: pre-wrap; }
&lt;/style&gt;&lt;/head&gt;&lt;body style=&quot; font-family:&apos;Sans Serif&apos;; font-size:10pt; font-weight:400; font-style:normal;&quot;&gt;
&lt;p style=&quot; margin-top:0px; margin-bottom:0px; margin-left:0px; margin-right:0px; -qt-block-indent:0; text-indent:0px;&quot;&gt;&lt;span style=&quot; font-weight:600;&quot;&gt;Workspace&lt;/span&gt;&lt;/p&gt;
&lt;p style=&quot; margin-top:0px; margin-bottom:0px; margin-left:0px; margin-right:0px; -qt-block-indent:0; text-indent:0px;&quot;&gt;Select here the output color space used to decode RAW data.&lt;/p&gt;
&lt;p style=&quot; margin-top:0px; margin-bottom:0px; margin-left:0px; margin-right:0px; -qt-block-indent:0; text-indent:0px;&quot;&gt;&lt;span style=&quot; font-weight:600;&quot;&gt;Raw (linear)&lt;/span&gt;: in this mode, no output color space is used during RAW decoding.&lt;/p&gt;
&lt;p style=&quot; margin-top:0px; margin-bottom:0px; margin-left:0px; margin-right:0px; -qt-block-indent:0; text-indent:0px;&quot;&gt;&lt;span style=&quot; font-weight:600;&quot;&gt;sRGB&lt;/span&gt;: this is a RGB color space, created cooperatively by Hewlett-Packard and Microsoft. It is the best choice for images destined for the Web and portrait photography.&lt;/p&gt;
&lt;p style=&quot; margin-top:0px; margin-bottom:0px; margin-left:0px; margin-right:0px; -qt-block-indent:0; text-indent:0px;&quot;&gt;&lt;span style=&quot; font-weight:600;&quot;&gt;Adobe RGB&lt;/span&gt;: this color space is an extended RGB color space, developed by Adobe. It is used for photography applications such as advertising and fine art.&lt;/p&gt;
&lt;p style=&quot; margin-top:0px; margin-bottom:0px; margin-left:0px; margin-right:0px; -qt-block-indent:0; text-indent:0px;&quot;&gt;&lt;span style=&quot; font-weight:600;&quot;&gt;Wide Gamut&lt;/span&gt;: this color space is an expanded version of the Adobe RGB color space.&lt;/p&gt;
&lt;p style=&quot; margin-top:0px; margin-bottom:0px; margin-left:0px; margin-right:0px; -qt-block-indent:0; text-indent:0px;&quot;&gt;&lt;span style=&quot; font-weight:600;&quot;&gt;Pro-Photo&lt;/span&gt;: this color space is an RGB color space, developed by Kodak, that offers an especially large gamut designed for use with photographic outputs in mind.&lt;/p&gt;
&lt;p style=&quot; margin-top:0px; margin-bottom:0px; margin-left:0px; margin-right:0px; -qt-block-indent:0; text-indent:0px;&quot;&gt;&lt;span style=&quot; font-weight:600;&quot;&gt;Custom&lt;/span&gt;: use a custom output color space profile.&lt;/p&gt;&lt;/body&gt;&lt;/html&gt;</source>
        <translation>&lt;!DOCTYPE HTML PUBLIC &quot;-//W3C//DTD HTML 4.0//EN&quot; &quot;http://www.w3.org/TR/REC-html40/strict.dtd&quot;&gt;
&lt;html&gt;&lt;head&gt;&lt;meta name=&quot;qrichtext&quot; content=&quot;1&quot; /&gt;&lt;style type=&quot;text/css&quot;&gt;
p, li { white-space: pre-wrap; }
&lt;/style&gt;&lt;/head&gt;&lt;body style=&quot; font-family:&apos;Sans Serif&apos;; font-size:10pt; font-weight:400; font-style:normal;&quot;&gt;
&lt;p style=&quot; margin-top:0px; margin-bottom:0px; margin-left:0px; margin-right:0px; -qt-block-indent:0; text-indent:0px;&quot;&gt;&lt;span style=&quot; font-weight:600;&quot;&gt;Spazio di lavoro&lt;/span&gt;&lt;/p&gt;
&lt;p style=&quot; margin-top:0px; margin-bottom:0px; margin-left:0px; margin-right:0px; -qt-block-indent:0; text-indent:0px;&quot;&gt;Seleziona qui lo spazio di lavoro di uscita usato per la decodifica RAW.&lt;/p&gt;
&lt;p style=&quot; margin-top:0px; margin-bottom:0px; margin-left:0px; margin-right:0px; -qt-block-indent:0; text-indent:0px;&quot;&gt;&lt;span style=&quot; font-weight:600;&quot;&gt;Raw (lineare)&lt;/span&gt;: in questa modalità, nessuno spazio di colore di uscita è usato durante la decodifica.&lt;/p&gt;
&lt;p style=&quot; margin-top:0px; margin-bottom:0px; margin-left:0px; margin-right:0px; -qt-block-indent:0; text-indent:0px;&quot;&gt;&lt;span style=&quot; font-weight:600;&quot;&gt;sRGB&lt;/span&gt;: queto è uno spazio di colore RGB, creato congiuntamente da Hewlett-Packard e Microsoft. E&apos; la scelta migliore per immagini destinate al Web e ritratti.&lt;/p&gt;
&lt;p style=&quot; margin-top:0px; margin-bottom:0px; margin-left:0px; margin-right:0px; -qt-block-indent:0; text-indent:0px;&quot;&gt;&lt;span style=&quot; font-weight:600;&quot;&gt;Adobe RGB&lt;/span&gt;: questo è uno spazio di colore RGB esteso, sviluppato da Adobe. E&apos; usato per applicazioni fotografiche come pubblicità e arte.&lt;/p&gt;
&lt;p style=&quot; margin-top:0px; margin-bottom:0px; margin-left:0px; margin-right:0px; -qt-block-indent:0; text-indent:0px;&quot;&gt;&lt;span style=&quot; font-weight:600;&quot;&gt;Ampio Gamut&lt;/span&gt;: è una versione estesa dello spazio di lavoro Adobe RGB.&lt;/p&gt;
&lt;p style=&quot; margin-top:0px; margin-bottom:0px; margin-left:0px; margin-right:0px; -qt-block-indent:0; text-indent:0px;&quot;&gt;&lt;span style=&quot; font-weight:600;&quot;&gt;Pro-Photo&lt;/span&gt;: questo è uno spazio di lavoro RGB sviluppato da Kodak, il quale offre un gamut particolarmente ampio, progettato con in mente un utilizzo fotografico.&lt;/p&gt;
&lt;p style=&quot; margin-top:0px; margin-bottom:0px; margin-left:0px; margin-right:0px; -qt-block-indent:0; text-indent:0px;&quot;&gt;&lt;span style=&quot; font-weight:600;&quot;&gt;Personalizzato&lt;/span&gt;: usa un profilo di colore di uscita personalizzato.&lt;/p&gt;&lt;/body&gt;&lt;/html&gt;</translation>
    </message>
    <message>
        <source>RAW</source>
        <translation>RAW</translation>
    </message>
    <message>
        <source>sRGB</source>
        <translation>sRGB</translation>
    </message>
    <message>
        <source>Adobe RGB</source>
        <translation>Adobe RGB</translation>
    </message>
    <message>
        <source>Wide Gamut</source>
        <translation>Ampio Gamut</translation>
    </message>
    <message>
        <source>Pro Photo</source>
        <translation>Pro Photo</translation>
    </message>
    <message>
        <source>&lt;!DOCTYPE HTML PUBLIC &quot;-//W3C//DTD HTML 4.0//EN&quot; &quot;http://www.w3.org/TR/REC-html40/strict.dtd&quot;&gt;
&lt;html&gt;&lt;head&gt;&lt;meta name=&quot;qrichtext&quot; content=&quot;1&quot; /&gt;&lt;style type=&quot;text/css&quot;&gt;
p, li { white-space: pre-wrap; }
&lt;/style&gt;&lt;/head&gt;&lt;body style=&quot; font-family:&apos;DejaVu Sans&apos;; font-size:9pt; font-weight:400; font-style:normal;&quot;&gt;
&lt;p style=&quot; margin-top:0px; margin-bottom:0px; margin-left:0px; margin-right:0px; -qt-block-indent:0; text-indent:0px;&quot;&gt;&lt;span style=&quot; font-family:&apos;Sans Serif&apos;;&quot;&gt;Read &lt;/span&gt;&lt;span style=&quot; font-family:&apos;Sans Serif&apos;; font-style:italic;&quot;&gt;Help &amp;gt; Contents &amp;gt; Setting up Luminance &amp;gt; External tools&lt;/span&gt;&lt;span style=&quot; font-family:&apos;Sans Serif&apos;;&quot;&gt; to find out more about align_image_stack command line arguments&lt;/span&gt;&lt;/p&gt;&lt;/body&gt;&lt;/html&gt;</source>
        <translation>&lt;!DOCTYPE HTML PUBLIC &quot;-//W3C//DTD HTML 4.0//EN&quot; &quot;http://www.w3.org/TR/REC-html40/strict.dtd&quot;&gt;
&lt;html&gt;&lt;head&gt;&lt;meta name=&quot;qrichtext&quot; content=&quot;1&quot; /&gt;&lt;style type=&quot;text/css&quot;&gt;
p, li { white-space: pre-wrap; }
&lt;/style&gt;&lt;/head&gt;&lt;body style=&quot; font-family:&apos;DejaVu Sans&apos;; font-size:9pt; font-weight:400; font-style:normal;&quot;&gt;
&lt;p style=&quot; margin-top:0px; margin-bottom:0px; margin-left:0px; margin-right:0px; -qt-block-indent:0; text-indent:0px;&quot;&gt;&lt;span style=&quot; font-family:&apos;Sans Serif&apos;;&quot;&gt;Leggi&lt;/span&gt;&lt;span style=&quot; font-family:&apos;Sans Serif&apos;; font-style:italic;&quot;&gt;Aiuto &amp;gt; Sommario &amp;gt; Configura Luminance &amp;gt; Strumenti esterni&lt;/span&gt;&lt;span style=&quot; font-family:&apos;Sans Serif&apos;;&quot;&gt; per le opzioni di align_image_stack&lt;/span&gt;&lt;/p&gt;&lt;/body&gt;&lt;/html&gt;</translation>
    </message>
    <message>
        <source>Show nan and +/-Inf values as:</source>
        <translation>Mostra i numeri +/- Inf come:</translation>
    </message>
    <message>
        <source>&amp;Cancel</source>
        <translation>A&amp;nnulla</translation>
    </message>
    <message>
        <source>&amp;OK</source>
        <translation>&amp;OK</translation>
    </message>
    <message>
        <source>Hungarian</source>
        <translation>Ungherese</translation>
    </message>
    <message>
<<<<<<< HEAD
        <source>Please restart LuminanceHDR to use the new language (%1).</source>
        <translation type="obsolete">Riavviare Luminance per usare la lingua: (%1).</translation>
    </message>
    <message>
        <source>Please restart...</source>
        <translation type="obsolete">Riavviare...</translation>
    </message>
    <message>
=======
>>>>>>> 4fbcb3e9
        <source>Choose a directory</source>
        <translation>Seleziona una directory</translation>
    </message>
    <message>
        <source>TIFF</source>
        <translation>TIFF</translation>
    </message>
    <message>
        <source>Default Previews Width</source>
        <translation>Largezza predefinita anteprima</translation>
    </message>
    <message>
        <source>px</source>
        <translation>px</translation>
    </message>
    <message>
        <source>HDR TIFF Default File Format</source>
        <translation>Formato predefinito per il salvataggio TIFF HDR</translation>
    </message>
    <message>
        <source>Temporary Working Folder</source>
        <translation>Cartella di lavoro temporanea</translation>
    </message>
    <message>
        <source>Batch Tonemapping Default Output Format</source>
        <translation>Cartella predefinita di salvataggio per il Batch Tonemapping</translation>
    </message>
    <message>
        <source>Batch Tonemapping Number of Threads</source>
        <translation>Numero di thread per il Batch Tonemapping</translation>
    </message>
    <message>
        <source>Batch Tonemapping Default Output Quality</source>
        <translation>Qualità predefinita del salvataggio per il Batch Tonemapping</translation>
    </message>
    <message>
        <source>General</source>
        <translation>Generale</translation>
    </message>
    <message>
        <source>Method</source>
        <translation>Metodo</translation>
    </message>
    <message>
        <source>Temperature (Kelvin)</source>
        <translation>Temperatura (Kelvin)</translation>
    </message>
    <message>
        <source>Green</source>
        <translation>Verde</translation>
    </message>
    <message>
        <source>Highlights</source>
        <translation>Alte luci</translation>
    </message>
    <message>
        <source>Level</source>
        <translation>Livello</translation>
    </message>
    <message>
        <source>Brightness</source>
        <translation>Luminosità</translation>
    </message>
    <message>
        <source>Saturation</source>
        <translation>Saturazione</translation>
    </message>
    <message>
        <source>NR and CA Correction</source>
        <translation>NR e correzione CA</translation>
    </message>
    <message>
        <source>Red Component</source>
        <translation>Componente Rossa</translation>
    </message>
    <message>
        <source>Blue Component</source>
        <translation>Componente Blue</translation>
    </message>
    <message>
        <source>Camera Profile</source>
        <translation>Profilo Camera</translation>
    </message>
    <message>
        <source>Camera profile</source>
        <translation>Profilo Camera</translation>
    </message>
    <message>
        <source>Color Space</source>
        <translation>Spazio colore</translation>
    </message>
    <message>
        <source>align_image_stack command line arguments</source>
        <translation>Argomenti linea di comando align_image_stack</translation>
    </message>
</context>
<context>
    <name>PreviewPanel</name>
    <message>
        <source>Fattal</source>
        <translation>Fattal</translation>
    </message>
    <message>
        <source>Drago</source>
        <translation>Drago</translation>
    </message>
    <message>
        <source>Durand</source>
        <translation>Durand</translation>
    </message>
    <message>
        <source>Reinhard &apos;02</source>
        <translation>Reinhard &apos;02</translation>
    </message>
    <message>
        <source>Reinhard &apos;05</source>
        <translation>Reinhard &apos;05</translation>
    </message>
    <message>
        <source>Ashikhmin</source>
        <translation>Ashikhmin</translation>
    </message>
    <message>
        <source>Pattanaik</source>
        <translation>Pattanaik</translation>
    </message>
    <message>
        <source>Form</source>
        <translation>Form</translation>
    </message>
    <message>
        <source>Mantiuk &apos;06</source>
        <translation></translation>
    </message>
    <message>
        <source>Mantiuk &apos;08</source>
        <translation></translation>
    </message>
</context>
<context>
    <name>ProjectionsDialog</name>
    <message>
        <source>Projective Transformation</source>
        <translation>Trasformazione Proiettiva</translation>
    </message>
    <message>
        <source>Projections</source>
        <translation>Proiezioni</translation>
    </message>
    <message>
        <source>Source Projection:</source>
        <translation>Proiezione sorgente:</translation>
    </message>
    <message>
        <source>Polar</source>
        <translation>Polare</translation>
    </message>
    <message>
        <source>Angular</source>
        <translation>Angolare</translation>
    </message>
    <message>
        <source>Cylindrical</source>
        <translation>Cilindrica</translation>
    </message>
    <message>
        <source>Mirror Ball</source>
        <translation>Sfera specchio</translation>
    </message>
    <message>
        <source>Destination Projection:</source>
        <translation>Proiezione target:</translation>
    </message>
    <message>
        <source>Angles:</source>
        <translation>Angoli:</translation>
    </message>
    <message utf8="both">
        <source>°</source>
        <translation>°</translation>
    </message>
    <message>
        <source>Bilinear Interpolation</source>
        <translation>Interpolazione bilineare</translation>
    </message>
    <message>
        <source>Oversample factor:</source>
        <translation>Fattore di Oversample:</translation>
    </message>
    <message>
        <source>Rotation (degrees)</source>
        <translation>Rotazione (angoli)</translation>
    </message>
    <message>
        <source>Yaw:</source>
        <translation>Yaw:</translation>
    </message>
    <message>
        <source>Pitch:</source>
        <translation>Pitch:</translation>
    </message>
    <message>
        <source>Roll:</source>
        <translation>Roll:</translation>
    </message>
    <message>
        <source>&amp;Cancel</source>
        <translation>A&amp;nnulla</translation>
    </message>
    <message>
        <source>&amp;OK</source>
        <translation>&amp;OK</translation>
    </message>
</context>
<context>
    <name>QApplication</name>
    <message>
        <source>ERROR: cannot load Tone Mapping Setting file: </source>
        <translation>ERRORE: Non riesco a caricare il file di impostazioni di tone mapping: </translation>
    </message>
    <message>
        <source>ERROR: File too old, cannot parse Tone Mapping Setting file: </source>
        <translation>ERRORE: FIle troppo vecchio, non riesco a caricare il file di impostazioni di tone mapping: </translation>
    </message>
    <message>
        <source>ERROR: cannot parse Tone Mapping Setting file: </source>
        <translation>ERRORE: Non riesco a caricare il file di impostazioni di tone mapping: </translation>
    </message>
</context>
<context>
    <name>QObject</name>
    <message>
        <source>Aborting...</source>
        <translation>Operazione interrotta...</translation>
    </message>
    <message>
        <source>Cannot find Qt&apos;s JPEG Plugin...&lt;br&gt;Please unzip the DLL package with the option &quot;use folder names&quot; activated.</source>
        <translation>Non e&apos; stato possibile trovare il plugin JPEG di Qt...&lt;br&gt; Scompatta il pacchetto delle DLL con l&apos;opzione &quot;utilizza i nomi di cartelle&quot; attivata.</translation>
    </message>
    <message>
        <source>All LDR formats</source>
        <translation>Tutti i formati LDR</translation>
    </message>
    <message>
        <source>Save the LDR image as...</source>
        <translation>Salva le immagini LDR come...</translation>
    </message>
    <message>
        <source>Save as...</source>
        <translation>Salva come...</translation>
    </message>
    <message>
        <source>All HDR formats </source>
        <translation>Tutti i formati HDR</translation>
    </message>
    <message>
        <source>Save the HDR image as...</source>
        <translation>Salva l&apos;immagine HDR come...</translation>
    </message>
    <message>
        <source>Option -v -a...</source>
        <translation>Opzione -v -a...</translation>
    </message>
    <message>
        <source>LuminanceHDR requires align_image_stack to be executed with the &quot;-v -a aligned_&quot; options. Command line options have been corrected.</source>
        <translation>Luminance HDR richiede che align_image_stack sia eseguito con le opzioni &quot;-v -a aligned_&quot;. Le opzioni della linea di comando sono state corrette.</translation>
    </message>
</context>
<context>
    <name>ResizeDialog</name>
    <message>
        <source>Scale Image</source>
        <translation>Ridimensiona l&apos;immagine</translation>
    </message>
    <message>
        <source>Width:</source>
        <translation>Largezza:</translation>
    </message>
    <message>
        <source>Pixels</source>
        <translation>Pixel</translation>
    </message>
    <message>
        <source>Percent</source>
        <translation>Percento</translation>
    </message>
    <message>
        <source>Height:</source>
        <translation>Altezza:</translation>
    </message>
    <message>
        <source>Restore original size</source>
        <translation>Ripristina dimensione originale</translation>
    </message>
    <message>
        <source>&amp;Reset</source>
        <translation>&amp;Ripristina</translation>
    </message>
    <message>
        <source>&amp;Cancel</source>
        <translation>A&amp;nnulla</translation>
    </message>
    <message>
        <source>&amp;Scale</source>
        <translation>Ridimensi&amp;ona</translation>
    </message>
    <message>
        <source>Hdr Image Size</source>
        <translation>Dimensione dell&apos;immagine Hdr</translation>
    </message>
    <message>
        <source>Switch between pixels or percentage</source>
        <translation>Cicla tra pixel o percentuale</translation>
    </message>
    <message>
        <source>Result size</source>
        <translation>Dimensioni del risultato</translation>
    </message>
</context>
<context>
    <name>SavedParameters</name>
    <message>
        <source>Simple</source>
        <translation>Semplice</translation>
    </message>
    <message>
        <source>Equation 2</source>
        <translation>Equazione 2</translation>
    </message>
    <message>
        <source>Local Contrast Threshold</source>
        <translation>Soglia Contrasto Locale</translation>
    </message>
    <message>
        <source>Pre-gamma</source>
        <translation>Pre-gamma</translation>
    </message>
    <message>
        <source>Comment</source>
        <translation>Commento</translation>
    </message>
    <message>
        <source>Bias</source>
        <translation>Bias</translation>
    </message>
    <message>
        <source>Spatial Kernel Sigma</source>
        <translation>Spatial Kernel Sigma</translation>
    </message>
    <message>
        <source>Range Kernel Sigma</source>
        <translation>Range Kernel Sigma</translation>
    </message>
    <message>
        <source>Base Contrast</source>
        <translation>Contrasto base</translation>
    </message>
    <message>
        <source>Alpha</source>
        <translation>Alpha</translation>
    </message>
    <message>
        <source>Beta</source>
        <translation>Beta</translation>
    </message>
    <message>
        <source>Color Saturation</source>
        <translation>Saturazione colore</translation>
    </message>
    <message>
        <source>Noise Reduction</source>
        <translation>Riduzione rumore</translation>
    </message>
    <message>
        <source>Old Fattal</source>
        <translation>Vecchio Fattal</translation>
    </message>
    <message>
        <source>Contrast Equalization</source>
        <translation>Equalizzazione contrasto</translation>
    </message>
    <message>
        <source>Contrast Factor</source>
        <translation>Fattore di contrasto</translation>
    </message>
    <message>
        <source>Saturation Factor</source>
        <translation>Fattore di saturazione</translation>
    </message>
    <message>
        <source>Detail Factor</source>
        <translation>Fattore dettaglio</translation>
    </message>
    <message>
        <source>Contrast Enhancement</source>
        <translation>Miglioramento contrasto</translation>
    </message>
    <message>
        <source>Luminance Level</source>
        <translation>Livello luminanza</translation>
    </message>
    <message>
        <source>Manual Luminance Level</source>
        <translation>Livello Luminanza Manuale</translation>
    </message>
    <message>
        <source>Cone and Rod based on Luminance</source>
        <translation>Coni e bastoncelli basati sulla luminanza</translation>
    </message>
    <message>
        <source>Local Tonemapping</source>
        <translation>Tonemapping Locale</translation>
    </message>
    <message>
        <source>Cone Level</source>
        <translation>Livello coni</translation>
    </message>
    <message>
        <source>Rod Level</source>
        <translation>Livello bastoncelli</translation>
    </message>
    <message>
        <source>Multiplier</source>
        <translation>Moltiplicatore</translation>
    </message>
    <message>
        <source>Use Scales</source>
        <translation>Usa Scale</translation>
    </message>
    <message>
        <source>Key Value</source>
        <translation>Parametro Key</translation>
    </message>
    <message>
        <source>Phi Value</source>
        <translation>Parametro Phi</translation>
    </message>
    <message>
        <source>Range</source>
        <translation>Intervallo</translation>
    </message>
    <message>
        <source>Lower Scale</source>
        <translation>Scala inferiore</translation>
    </message>
    <message>
        <source>Upper Scale</source>
        <translation>Scala superiore</translation>
    </message>
    <message>
        <source>Brightness</source>
        <translation>Luminosità</translation>
    </message>
    <message>
        <source>Chromatic Adaptation</source>
        <translation>Adattamento cromatico</translation>
    </message>
    <message>
        <source>Light Adaptation</source>
        <translation>Adattamento luce</translation>
    </message>
    <message>
        <source>TM Operator</source>
        <translation>Operatore TM</translation>
    </message>
</context>
<context>
    <name>SavingParameters</name>
    <message>
        <source>Saving Parameters</source>
        <translation>Salvataggio Parametri</translation>
    </message>
    <message>
        <source>Enter a short comment for the saved parameters:</source>
        <translation>Immetti un breve commento per i parametri salvati:</translation>
    </message>
</context>
<context>
    <name>SplashLuminance</name>
    <message>
        <source>Luminance HDR - Make a Donation</source>
        <translation>Luminance HDR - Fai una donazione</translation>
    </message>
    <message>
        <source>&lt;!DOCTYPE HTML PUBLIC &quot;-//W3C//DTD HTML 4.0//EN&quot; &quot;http://www.w3.org/TR/REC-html40/strict.dtd&quot;&gt;
&lt;html&gt;&lt;head&gt;&lt;meta name=&quot;qrichtext&quot; content=&quot;1&quot; /&gt;&lt;style type=&quot;text/css&quot;&gt;
p, li { white-space: pre-wrap; }
&lt;/style&gt;&lt;/head&gt;&lt;body style=&quot; font-family:&apos;Droid Sans&apos;; font-size:8pt; font-weight:400; font-style:normal;&quot;&gt;
&lt;p style=&quot; margin-top:0px; margin-bottom:0px; margin-left:0px; margin-right:0px; -qt-block-indent:0; text-indent:0px;&quot;&gt;&lt;span style=&quot; font-family:&apos;Sans Serif&apos;; font-weight:600; color:#000000;&quot;&gt;Luminance HDR&lt;/span&gt;&lt;span style=&quot; font-family:&apos;Sans Serif&apos;; color:#000000;&quot;&gt; is open-source software and its development required hundreds of hours of work.&lt;br /&gt;&lt;br /&gt;If you like it, if you use it in your work and you would like to see it gradually improved,&lt;br /&gt;please support its authors by making a donation.&lt;br /&gt;&lt;br /&gt;Would you like to make a donation for Luminance HDR now?&lt;/span&gt;&lt;/p&gt;&lt;/body&gt;&lt;/html&gt;</source>
        <translation>&lt;!DOCTYPE HTML PUBLIC &quot;-//W3C//DTD HTML 4.0//EN&quot; &quot;http://www.w3.org/TR/REC-html40/strict.dtd&quot;&gt;
&lt;html&gt;&lt;head&gt;&lt;meta name=&quot;qrichtext&quot; content=&quot;1&quot; /&gt;&lt;style type=&quot;text/css&quot;&gt;
p, li { white-space: pre-wrap; }
&lt;/style&gt;&lt;/head&gt;&lt;body style=&quot; font-family:&apos;Droid Sans&apos;; font-size:8pt; font-weight:400; font-style:normal;&quot;&gt;
&lt;p style=&quot; margin-top:0px; margin-bottom:0px; margin-left:0px; margin-right:0px; -qt-block-indent:0; text-indent:0px;&quot;&gt;&lt;span style=&quot; font-family:&apos;Sans Serif&apos;; font-weight:600; color:#000000;&quot;&gt;Luminance HDR&lt;/span&gt;&lt;span style=&quot; font-family:&apos;Sans Serif&apos;; color:#000000;&quot;&gt; è un software open-source ed il suo sviluppo ha richiesto centinaia di ore di lavoro.&lt;br /&gt;&lt;br /&gt;Se vi piace, lo usate per lavoro e volete che sia gradualmente migliorato,&lt;br /&gt;vi preghiamo di supportare i suoi autori con una donazione.&lt;br /&gt;&lt;br /&gt;Volete fare una donazione ora?&lt;/span&gt;&lt;/p&gt;&lt;/body&gt;&lt;/html&gt;</translation>
    </message>
    <message>
        <source>Yes, I&apos;d love to!</source>
        <translation>Si, mi piacerebbe!</translation>
    </message>
    <message>
        <source>Ask me again later</source>
        <translation>Chiedimi più tardi</translation>
    </message>
    <message>
        <source>No, Stop bothering me!</source>
        <translation>No, non voglio!</translation>
    </message>
</context>
<context>
    <name>TMOProgressIndicator</name>
    <message>
        <source>Abort computation</source>
        <translation>Ferma elaborazione</translation>
    </message>
</context>
<context>
    <name>TonemappingPanel</name>
    <message>
        <source>Load a tonemapping settings text file...</source>
        <translation>Carica un file di impostazioni di tone mapping...</translation>
    </message>
    <message>
        <source>TM Database Problem</source>
        <translation>Problema al database TM</translation>
    </message>
    <message>
        <source>The database used for saving TM parameters cannot be opened.
Error: %1</source>
        <translation>Il database utilizzato per salvare i parametri di TM non può essere aperto:
Errore: %1</translation>
    </message>
    <message>
        <source>LuminanceHDR tonemapping settings text file (*.txt)</source>
        <translation>File di impostazione per tonemapping (*.txt)</translation>
    </message>
    <message>
        <source>Aborting...</source>
        <translation>Operazione interrotta...</translation>
    </message>
    <message>
        <source>File is not readable (check existence, permissions,...)</source>
        <translation>Il File non è accessibile (controllarne l&apos;esistenza, i permessi,...)</translation>
    </message>
    <message>
        <source>Save tonemapping settings text file to...</source>
        <translation>Salve il file di impostazioni di tone mapping in...</translation>
    </message>
    <message>
        <source>File is not writable (check permissions, path...)</source>
        <translation>Errore di accesso in scrittura al file (controllarne i permessi, il percorso,...)</translation>
    </message>
    <message>
        <source>File is not readable (check permissions, path...)</source>
        <translation>Errore di accesso in lettura al file (controllarne i permessi, il percorso,...)</translation>
    </message>
    <message>
        <source>Error: The tone mapping settings file format has changed. This (old) file cannot be used with this version of LuminanceHDR. Create a new one.</source>
        <translation>Errore: Il formato delle opzioni di tonemapping è cambiato. Questo (vecchio) file non può essere usato dalla versione corrente di Luminance HDR. Creane uno nuovo.</translation>
    </message>
    <message>
        <source>Enter the width of the new size:</source>
        <translation>Specifica la larghezza della nuova dimensione:</translation>
    </message>
    <message>
        <source>Custom LDR size</source>
        <translation>Dimensione LDR personalizzata</translation>
    </message>
    <message>
        <source>Alpha</source>
        <translation>Alpha</translation>
    </message>
    <message>
        <source>Color Saturation</source>
        <translation>Saturazione colore</translation>
    </message>
    <message>
        <source>Simple</source>
        <translation>Semplice</translation>
    </message>
    <message>
        <source>Equation Number</source>
        <translation>Numero equazione</translation>
    </message>
    <message>
        <source>Eqn 2</source>
        <translation>Eqz 2</translation>
    </message>
    <message>
        <source>Eqn 4</source>
        <translation>Eqz 4</translation>
    </message>
    <message>
        <source>Local Contrast Threshold</source>
        <translation>Soglia contrasto locale</translation>
    </message>
    <message>
        <source>Spatial Kernel Sigma</source>
        <translation>Spatial kernel sigma</translation>
    </message>
    <message>
        <source>Range Kernel Sigma</source>
        <translation>Range kernel sigma</translation>
    </message>
    <message>
        <source>Base Contrast</source>
        <translation>Contrasto base</translation>
    </message>
    <message>
        <source>Bias</source>
        <translation>Bias</translation>
    </message>
    <message>
        <source>Multiplier</source>
        <translation>Moltiplicatore</translation>
    </message>
    <message>
        <source>Local Tone Mapping</source>
        <translation>Tone mapping locale</translation>
    </message>
    <message>
        <source>Cone Level</source>
        <translation>Livello coni</translation>
    </message>
    <message>
        <source>Rod Level</source>
        <translation>Livello bastoncelli</translation>
    </message>
    <message>
        <source>Tone mapping operators and their options</source>
        <translation>Operatori di tonemapping e le loro opzioni</translation>
    </message>
    <message>
        <source>Use Scales</source>
        <translation>Usa scale</translation>
    </message>
    <message>
        <source>Key Value</source>
        <translation>Parametro Key</translation>
    </message>
    <message>
        <source>Phi</source>
        <translation>Phi</translation>
    </message>
    <message>
        <source>Range</source>
        <translation>Intervallo</translation>
    </message>
    <message>
        <source>Lower Scale</source>
        <translation>Scala inferiore</translation>
    </message>
    <message>
        <source>Upper Scale</source>
        <translation>Scala superiore</translation>
    </message>
    <message>
        <source>Brightness</source>
        <translation>Luminosità</translation>
    </message>
    <message>
        <source>Restore</source>
        <translation>Ripristina</translation>
    </message>
    <message>
        <source>Load parameters by comment</source>
        <translation>Carica i parametri secondo il commento</translation>
    </message>
    <message>
        <source>Load saved parameters</source>
        <translation>Carica i parametri salvati</translation>
    </message>
    <message>
        <source>Save current parameters</source>
        <translation>Salva i parametri correnti</translation>
    </message>
    <message>
        <source>Previous applied settings</source>
        <translation>Impostazioni precedenti</translation>
    </message>
    <message>
        <source>Next applied settings</source>
        <translation>Impostazioni successive</translation>
    </message>
    <message>
        <source>Tone Mapping Settings</source>
        <translation>Impostazioni tone mapping</translation>
    </message>
    <message>
        <source>Size of the resulting LDR image</source>
        <translation>Dimensione dell&apos;immagine LDR finale</translation>
    </message>
    <message>
        <source>Gamma applied before tonemapping</source>
        <translation>Gamma applicata prima del tone mapping</translation>
    </message>
    <message>
        <source>Use current parameters above (pregamma and tone mapping operator) to compute an LDR image</source>
        <translation>Usa i parametri correnti come sopra (pregamma e operatore di tonemapping) per calcolare l&apos;immagine LDR</translation>
    </message>
    <message>
        <source>&amp;Tonemap</source>
        <translation>&amp;Processa</translation>
    </message>
    <message>
        <source>Load an existing text file containing pregamma and TMO settings</source>
        <translation>Carica un file di testo contenente i parametri pregamma e di tone mapping</translation>
    </message>
    <message>
        <source>Beta</source>
        <translation>Beta</translation>
    </message>
    <message>
        <source>Here you can choose the size of the resulting LDR image.</source>
        <translation>Qui è possibile scegliere la dimensione dell&apos;immagine finale.</translation>
    </message>
    <message>
        <source>Clicking this button you will be able to insert a &lt;i&gt;width&lt;/i&gt; value for the size of the resulting LDR image.&lt;br&gt;After pressing Enter (or Return) a height value will be automatically computed and the new size added to the list.</source>
        <translation>Con questo bottone è possibile inserire un valore di &lt;i&gt;larghezza&lt;/i&gt; per la dimensione dell&apos;immagine LDR finale.&lt;br&gt;Dopo aver premuto Enter (o Return) un valore di altezza verrà calcolato automaticamente e la nuova dimensione aggiunta alla lista.</translation>
    </message>
    <message>
        <source>Here you can apply a gamma correction to the HDR.&lt;br&gt;The gamma correction will applied before tone mapping.</source>
        <translation>Qui puoi applicare un valore di correzione gamma all&apos;HDR.&lt;br&gt;La correzione gamma verrà applicata prima del tone mapping.</translation>
    </message>
    <message>
        <source>Restore pregamma&apos;s default value (1)</source>
        <translation>Ripristina il valore predefinito del pregamma (1)</translation>
    </message>
    <message>
        <source>Contrast Equalization</source>
        <translation>Equalizzazione del contrasto</translation>
    </message>
    <message>
        <source>Contrast Factor</source>
        <translation>Fattore di contrasto</translation>
    </message>
    <message>
        <source>Saturation Factor</source>
        <translation>Fattore di saturazione</translation>
    </message>
    <message>
        <source>Restore operator&apos;s default values</source>
        <translation>Ripristina i valori predefiniti dell&apos;operatore</translation>
    </message>
    <message>
        <source>Noise Reduction</source>
        <translation>Riduzione rumore</translation>
    </message>
    <message>
        <source>Chromatic Adaptation</source>
        <translation>Adattamento cromatico</translation>
    </message>
    <message>
        <source>Light Adaptation</source>
        <translation>Adattamento luce</translation>
    </message>
    <message>
        <source>Here you can load and save a tone mapping settings file.&lt;br&gt;You can also apply the contents of the currently loaded settings file.</source>
        <translation>Qui è possibile caricare e salvare un file di impostazioni di tone mapping.&lt;br&gt;E&apos; anche possibile applicare i contenuti del file di impostazioni di tone mapping correntemente caricato.</translation>
    </message>
    <message>
        <source>Save current parameters to a text file</source>
        <translation>Salva i parametri correnti in un file di testo</translation>
    </message>
    <message>
        <source>Save current parameters (pregamma and TMO) to a text file.</source>
        <translation>Salva i parametri correnti (pregamma and TMO) in un file di testo.</translation>
    </message>
    <message>
        <source>Load an existing text file containing pregamma and TMO settings.</source>
        <translation>Carica un file di testo contenente i parametri di pregamma e tone mapping.</translation>
    </message>
    <message>
        <source>Detail Factor</source>
        <translation>Fattore dettaglio</translation>
    </message>
    <message>
        <source>Fattal</source>
        <translation>Fattal</translation>
    </message>
    <message>
        <source>Drago</source>
        <translation>Drago</translation>
    </message>
    <message>
        <source>Durand</source>
        <translation>Durand</translation>
    </message>
    <message>
        <source>Reinhard &apos;02</source>
        <translation>Reinhard &apos;02</translation>
    </message>
    <message>
        <source>Reinhard &apos;05</source>
        <translation>Reinhard &apos;05</translation>
    </message>
    <message>
        <source>Ashikhmin</source>
        <translation>Ashikhmin</translation>
    </message>
    <message>
        <source>Pattanaik</source>
        <translation>Pattanaik</translation>
    </message>
    <message>
        <source>Process</source>
        <translation>Processa</translation>
    </message>
    <message>
        <source>Predefined Display</source>
        <translation>Display predefinito</translation>
    </message>
    <message>
        <source>Lcd Office</source>
        <translation>LCD ufficio</translation>
    </message>
    <message>
        <source>Lcd Bright</source>
        <translation>LCD luminoso</translation>
    </message>
    <message>
        <source>Contrast Enhancement</source>
        <translation>Miglioramento contrasto</translation>
    </message>
    <message>
        <source>Luminance Level</source>
        <translation>Livello luminanza</translation>
    </message>
    <message>
        <source>Start tonemapping (CTRL+T)</source>
        <translation>Inizia il tonemapping (CTRL+T)</translation>
    </message>
    <message>
        <source>Ctrl+T</source>
        <translation>Ctrl+T</translation>
    </message>
    <message>
        <source>undo</source>
        <translation type="obsolete">annulla</translation>
    </message>
    <message>
        <source>redo</source>
        <translation type="obsolete">ripeti</translation>
    </message>
    <message>
        <source>Mantiuk &apos;06</source>
        <translation>Mantiuk &apos;06</translation>
    </message>
    <message>
        <source>Mantiuk &apos;08</source>
        <translation>Mantiuk &apos;08</translation>
    </message>
    <message>
        <source>Lcd</source>
        <translation>LCD</translation>
    </message>
    <message>
        <source>CRT</source>
        <translation>CRT</translation>
    </message>
    <message>
        <source>...</source>
        <translation>...</translation>
    </message>
    <message>
        <source>Update current LDR</source>
        <translation>Aggiorna LDR corrente</translation>
    </message>
    <message>
        <source>Tonemap</source>
        <translation>Tonemap</translation>
    </message>
    <message>
        <source>Operator</source>
        <translation>Operatore</translation>
    </message>
    <message>
        <source>Enable
Luminace Level</source>
        <translation>Abilita
livello luminanza</translation>
    </message>
    <message>
        <source>Version Pre 1.8.4</source>
        <translation>Versione Pre 1.8.4</translation>
    </message>
    <message>
        <source>Auto Cone/Rod</source>
        <translation>Coni/bastoncelli
automatici</translation>
    </message>
    <message>
        <source>Previous</source>
        <translation>Precedente</translation>
    </message>
    <message>
        <source>Next</source>
        <translation>Successivo</translation>
    </message>
    <message>
        <source>&amp;Save to File</source>
        <translation>&amp;Salva su file</translation>
    </message>
    <message>
        <source>&amp;Load from File</source>
        <translation>&amp;Carica da file</translation>
    </message>
    <message>
        <source>&amp;Result Size</source>
        <translation>&amp;Dimensione risultato</translation>
    </message>
    <message>
        <source>Pre-gamma</source>
        <translation>Pre-gamma</translation>
    </message>
    <message>
        <source>Set Custom Output Size</source>
        <translation>Definisci dimensione finale personalizzata</translation>
    </message>
</context>
<context>
    <name>TonemappingWarningDialog</name>
    <message>
        <source>Attention!</source>
        <translation>Attenzione!</translation>
    </message>
    <message>
        <source>Ask again</source>
        <translation>Chiedi ancora</translation>
    </message>
    <message>
        <source>This tonemapping operator depends on the size of the input image. Applying this operator on the full size image will most probably result in a different image.

Do you want to continue?</source>
        <translation>Questo operatore di tomemapping dipende dalle dimensioni delle immagini in input. Applicando l&apos;operatore all&apos;immagine intera produrrà probabilmente un risultato differente.
Vuoi continuare?</translation>
    </message>
</context>
<context>
    <name>TransplantExifDialog</name>
    <message>
        <source>Copy Exif data</source>
        <translation>Copia i dati Exif</translation>
    </message>
    <message>
        <source>Move up selected file(s)</source>
        <translation>Muovi in su i file selezionati</translation>
    </message>
    <message>
        <source>Move down selected file(s)</source>
        <translation>Muovi in giu&apos; i file selezionati</translation>
    </message>
    <message>
        <source>Remove selected file(s) from the list</source>
        <translation>Rimuovi i file selezionati</translation>
    </message>
    <message>
        <source>Append files to the list</source>
        <translation>Aggiungi file alla lista</translation>
    </message>
    <message>
        <source>Select the input images</source>
        <translation>Carica le immagini iniziali</translation>
    </message>
    <message>
        <source>&amp;Done</source>
        <translation>&amp;Fatto</translation>
    </message>
    <message>
        <source>&lt;!DOCTYPE HTML PUBLIC &quot;-//W3C//DTD HTML 4.0//EN&quot; &quot;http://www.w3.org/TR/REC-html40/strict.dtd&quot;&gt;
&lt;html&gt;&lt;head&gt;&lt;meta name=&quot;qrichtext&quot; content=&quot;1&quot; /&gt;&lt;style type=&quot;text/css&quot;&gt;
p, li { white-space: pre-wrap; }
&lt;/style&gt;&lt;/head&gt;&lt;body style=&quot; font-family:&apos;DejaVu Sans&apos;; font-size:9pt; font-weight:400; font-style:normal;&quot;&gt;
&lt;p style=&quot; margin-top:0px; margin-bottom:0px; margin-left:0px; margin-right:0px; -qt-block-indent:0; text-indent:0px; font-family:&apos;Sans Serif&apos;;&quot;&gt;&lt;span style=&quot; font-size:11pt; font-weight:600;&quot;&gt;From:&lt;/span&gt;&lt;/p&gt;&lt;/body&gt;&lt;/html&gt;</source>
        <translation>&lt;!DOCTYPE HTML PUBLIC &quot;-//W3C//DTD HTML 4.0//EN&quot; &quot;http://www.w3.org/TR/REC-html40/strict.dtd&quot;&gt;
&lt;html&gt;&lt;head&gt;&lt;meta name=&quot;qrichtext&quot; content=&quot;1&quot; /&gt;&lt;style type=&quot;text/css&quot;&gt;
p, li { white-space: pre-wrap; }
&lt;/style&gt;&lt;/head&gt;&lt;body style=&quot; font-family:&apos;DejaVu Sans&apos;; font-size:9pt; font-weight:400; font-style:normal;&quot;&gt;
&lt;p style=&quot; margin-top:0px; margin-bottom:0px; margin-left:0px; margin-right:0px; -qt-block-indent:0; text-indent:0px; font-family:&apos;Sans Serif&apos;;&quot;&gt;&lt;span style=&quot; font-size:11pt; font-weight:600;&quot;&gt;Da:&lt;/span&gt;&lt;/p&gt;&lt;/body&gt;&lt;/html&gt;</translation>
    </message>
    <message>
        <source>&lt;!DOCTYPE HTML PUBLIC &quot;-//W3C//DTD HTML 4.0//EN&quot; &quot;http://www.w3.org/TR/REC-html40/strict.dtd&quot;&gt;
&lt;html&gt;&lt;head&gt;&lt;meta name=&quot;qrichtext&quot; content=&quot;1&quot; /&gt;&lt;style type=&quot;text/css&quot;&gt;
p, li { white-space: pre-wrap; }
&lt;/style&gt;&lt;/head&gt;&lt;body style=&quot; font-family:&apos;DejaVu Sans&apos;; font-size:9pt; font-weight:400; font-style:normal;&quot;&gt;
&lt;p style=&quot; margin-top:0px; margin-bottom:0px; margin-left:0px; margin-right:0px; -qt-block-indent:0; text-indent:0px; font-family:&apos;Sans Serif&apos;;&quot;&gt;&lt;span style=&quot; font-size:11pt; font-weight:600;&quot;&gt;To:&lt;/span&gt;&lt;/p&gt;&lt;/body&gt;&lt;/html&gt;</source>
        <translation>&lt;!DOCTYPE HTML PUBLIC &quot;-//W3C//DTD HTML 4.0//EN&quot; &quot;http://www.w3.org/TR/REC-html40/strict.dtd&quot;&gt;
&lt;html&gt;&lt;head&gt;&lt;meta name=&quot;qrichtext&quot; content=&quot;1&quot; /&gt;&lt;style type=&quot;text/css&quot;&gt;
p, li { white-space: pre-wrap; }
&lt;/style&gt;&lt;/head&gt;&lt;body style=&quot; font-family:&apos;DejaVu Sans&apos;; font-size:9pt; font-weight:400; font-style:normal;&quot;&gt;
&lt;p style=&quot; margin-top:0px; margin-bottom:0px; margin-left:0px; margin-right:0px; -qt-block-indent:0; text-indent:0px; font-family:&apos;Sans Serif&apos;;&quot;&gt;&lt;span style=&quot; font-size:11pt; font-weight:600;&quot;&gt;A:&lt;/span&gt;&lt;/p&gt;&lt;/body&gt;&lt;/html&gt;</translation>
    </message>
    <message>
        <source>Log:</source>
        <translation>Log:</translation>
    </message>
    <message>
        <source>Exif operations report</source>
        <translation>Log sulle operazioni Exif</translation>
    </message>
    <message>
        <source>&amp;Show only:</source>
        <translation>&amp;Mostra solo:</translation>
    </message>
    <message>
        <source>Filter messages based on severity</source>
        <translation>Filtra i messaggi in base alla severita&apos;</translation>
    </message>
    <message>
        <source>All messages</source>
        <translation>Tutti i messaggi</translation>
    </message>
    <message>
        <source>Errors only</source>
        <translation>Solo errori</translation>
    </message>
    <message>
        <source>&amp;Filter log messages:</source>
        <translation>&amp;Filtro messagi di log:</translation>
    </message>
    <message>
        <source>&amp;Start</source>
        <translation>&amp;Avvia</translation>
    </message>
    <message>
        <source>Clear filter text</source>
        <translation>Resetta il filtro</translation>
    </message>
    <message>
        <source>Keep existing Exif tags in destination file</source>
        <translation>Mantieni i tags Exif esistenti nei file destinazione</translation>
    </message>
    <message>
        <source>&amp;Cancel</source>
        <translation>A&amp;nnulla</translation>
    </message>
    <message>
        <source>All Supported formats</source>
        <translation>Tutti i formati supportati</translation>
    </message>
</context>
<context>
    <name>UMessageBox</name>
    <message>
        <source>%1 License document not found, you can find it online: %2here%3</source>
        <comment>%2 and %3 are html tags</comment>
        <translation>%1 Il documento della licenza non e&apos; stato trovato, lo si puo&apos; trovare online seguendo %2questo link%3</translation>
    </message>
    <message>
        <source>Donation</source>
        <translation>Donazione</translation>
    </message>
    <message>
        <source>Would you like to donate?</source>
        <translation>Vuoi fare una donazione?</translation>
    </message>
    <message>
        <source>Yes, I&apos;d love to!</source>
        <translation>Si, mi piacerebbe!</translation>
    </message>
    <message>
        <source>Stop Bothering Me</source>
        <translation>No, non voglio</translation>
    </message>
    <message>
        <source>Remind me later</source>
        <translation>Richiedimelo più tardi</translation>
    </message>
</context>
</TS><|MERGE_RESOLUTION|>--- conflicted
+++ resolved
@@ -3083,17 +3083,14 @@
         <translation>Ungherese</translation>
     </message>
     <message>
-<<<<<<< HEAD
         <source>Please restart LuminanceHDR to use the new language (%1).</source>
-        <translation type="obsolete">Riavviare Luminance per usare la lingua: (%1).</translation>
+        <translation>Riavviare Luminance per usare la lingua: (%1).</translation>
     </message>
     <message>
         <source>Please restart...</source>
-        <translation type="obsolete">Riavviare...</translation>
-    </message>
-    <message>
-=======
->>>>>>> 4fbcb3e9
+        <translation>Riavviare...</translation>
+    </message>
+    <message>
         <source>Choose a directory</source>
         <translation>Seleziona una directory</translation>
     </message>
