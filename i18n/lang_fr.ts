--- conflicted
+++ resolved
@@ -3020,7 +3020,6 @@
         <translation type="unfinished">Hongrois</translation>
     </message>
     <message>
-<<<<<<< HEAD
         <source>Please restart LuminanceHDR to use the new language (%1).</source>
         <translation type="obsolete">Le nouveau langage (%1) sera disponible au prochain lancement de Luminance HDR.</translation>
     </message>
@@ -3029,8 +3028,6 @@
         <translation type="obsolete">Relancez SVP...</translation>
     </message>
     <message>
-=======
->>>>>>> 4fbcb3e9
         <source>Choose a directory</source>
         <translation type="unfinished">Choisir un dossier</translation>
     </message>
