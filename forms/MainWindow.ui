--- conflicted
+++ resolved
@@ -971,7 +971,6 @@
     <string>Ctrl+W</string>
    </property>
   </action>
-<<<<<<< HEAD
   <action name="actionFill_to_Window">
    <property name="checkable">
     <bool>true</bool>
@@ -988,14 +987,14 @@
    </property>
    <property name="toolTip">
     <string>Fill window with the current viewer</string>
-=======
+   </property>
+  </action>
   <action name="actionBatch_HDR">
    <property name="text">
     <string>Batch HDR...</string>
    </property>
    <property name="shortcut">
     <string>Ctrl+H</string>
->>>>>>> 52cfc370
    </property>
   </action>
  </widget>
