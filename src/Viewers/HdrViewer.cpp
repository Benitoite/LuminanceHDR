--- conflicted
+++ resolved
@@ -41,11 +41,8 @@
 #include "Libpfs/channel.h"
 #include "Libpfs/frame.h"
 #include "Libpfs/domio.h"
-<<<<<<< HEAD
 #include "Viewers/LuminanceRangeWidget.h"
-=======
 #include "Libpfs/vex.h"
->>>>>>> c45367c4
 
 template<class T>
 T clamp( T val, T min, T max )
