--- conflicted
+++ resolved
@@ -250,13 +250,8 @@
 
         if ( outfile.data() == NULL ) return false;
 #else
-<<<<<<< HEAD
-        std::vector<char> t(cinfo.image_width * cinfo.image_height * cinfo.num_components);
-        outbuf.swap( t );
-=======
 		std::vector<char> t(cinfo.image_width * cinfo.image_height * cinfo.num_components);
 		outbuf.swap( t );
->>>>>>> 5fdb9f1a
         // reset all element of the vector to zero!
         std::fill(outbuf.begin(), outbuf.end(), 0);
 
@@ -304,20 +299,13 @@
         fseek(outfile.data(), 0, SEEK_END);
         m_filesize = ftell(outfile.data());
 #else
-<<<<<<< HEAD
-        int idx = outbuf.size() - 1;
-        for (; idx > 0; --idx)
-        {
-            if ( outbuf[idx] != 0 ) break;
-=======
         int size = outbuf.size() - 1;
         for (; size > 0; --size)
         {
             if (outbuf[size] != 0)
                 break;
->>>>>>> 5fdb9f1a
         }
-        m_filesize = idx;
+        m_filesize = size;
 #endif
     }
 	return true;
