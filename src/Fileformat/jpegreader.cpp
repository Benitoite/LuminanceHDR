--- conflicted
+++ resolved
@@ -188,12 +188,7 @@
 
 int cms_error_handler(int ErrorCode, const char *ErrorText)
 {
-<<<<<<< HEAD
-	qDebug() << ErrorText;
-	throw std::runtime_error( std::string(ErrorText) );
-=======
 	throw std::runtime_error(ErrorText);
->>>>>>> f3e0498a
 }
 
 static struct my_error_mgr { 
@@ -274,39 +269,6 @@
 	try {
 		jpeg_read_header(&cinfo, true);
 	}
-<<<<<<< HEAD
-	catch (char *error)
-	{
-		qDebug() << error;
-		jpeg_destroy_decompress(&cinfo);
-		fclose(infile);
-		return NULL;
-	}
-	
-	qDebug() << "Readed JPEG headers";
-
-	if (cinfo.jpeg_color_space == JCS_RGB || cinfo.jpeg_color_space == JCS_YCbCr)
-		cinfo.out_color_space = JCS_RGB;
-	else
-		cinfo.out_color_space = JCS_CMYK;
-
-	try {
-		jpeg_start_decompress(&cinfo);
-		qDebug() << "Start decompress";
-	}
-	catch (char *error) {
-		qDebug() << error;
-		jpeg_destroy_decompress(&cinfo);
-		fclose(infile);
-		return NULL;
-	}		
-
-	qDebug() << cinfo.output_width;
-	qDebug() << cinfo.output_height;
-	qDebug() << cinfo.num_components;
-	qDebug() << cinfo.jpeg_color_space;
-	qDebug() << cinfo.out_color_space;
-=======
 	catch (const std::runtime_error& err)
 	{
 		qDebug() << err.what();
@@ -315,16 +277,24 @@
 		throw err;
 	}
 	qDebug() << "Readed JPEG headers";
-	
 	qDebug() << cinfo.jpeg_color_space;
 
-	if (!(cinfo.jpeg_color_space == JCS_RGB || cinfo.jpeg_color_space == JCS_YCbCr)) {
+	if (cinfo.jpeg_color_space == JCS_RGB || cinfo.jpeg_color_space == JCS_YCbCr)
+		cinfo.out_color_space = JCS_RGB;
+	else
+		cinfo.out_color_space = JCS_CMYK;
+
+	try {
+		jpeg_start_decompress(&cinfo);
+	}
+	catch (const std::runtime_error& err)
+	{
+		qDebug() << err.what();
 		jpeg_destroy_decompress(&cinfo);
 		fclose(infile);
-		throw std::runtime_error("ERROR: Wrong colorspace");
-	}
->>>>>>> f3e0498a
-
+		throw err;
+	}
+	
 	LuminanceOptions luminance_opts;
 	int camera_profile_opt = luminance_opts.getCameraProfile();
 	
@@ -344,37 +314,34 @@
 			try {
 				hIn = cmsOpenProfileFromFile(ba.data(), "r");
 			}
-<<<<<<< HEAD
+			catch (const std::runtime_error& err) {
+				qDebug() << err.what();
+				jpeg_destroy_decompress(&cinfo);
+				fclose(infile);
+				throw err;
+			}
 			
 			if (!(cmsGetColorSpace(hIn) == icSigRgbData || cmsGetColorSpace(hIn) == icSigCmykData)) {
-				return NULL;
-=======
-			catch (const std::runtime_error& err) {
-				qDebug() << err.what();
-				throw err;
->>>>>>> f3e0498a
-			}
-			if (cmsGetColorSpace(hIn) != icSigRgbData) {
+				jpeg_destroy_decompress(&cinfo);
+				fclose(infile);
 				throw std::runtime_error("ERROR: Wrong colorspace");
 			}	
 			
 			doTransform = true;
-<<<<<<< HEAD
 			
-			if (cmsGetColorSpace(hIn) == icSigRgbData)
-	        	xform = cmsCreateTransform(hIn, TYPE_RGB_8, hsRGB, TYPE_RGB_8, INTENT_PERCEPTUAL, 0);
-			else
-	        	xform = cmsCreateTransform(hIn, TYPE_YUVK_8, hsRGB, TYPE_RGB_8, INTENT_PERCEPTUAL, 0);
-=======
 			try {
-		        	xform = cmsCreateTransform(hIn, TYPE_RGB_8, hsRGB, TYPE_RGB_8, INTENT_PERCEPTUAL, 0);
+				if (cmsGetColorSpace(hIn) == icSigRgbData)
+	        		xform = cmsCreateTransform(hIn, TYPE_RGB_8, hsRGB, TYPE_RGB_8, INTENT_PERCEPTUAL, 0);
+				else
+	        		xform = cmsCreateTransform(hIn, TYPE_YUVK_8, hsRGB, TYPE_RGB_8, INTENT_PERCEPTUAL, 0);
 			}
 			catch (const std::runtime_error& err) {
 				qDebug() << err.what();
-            			cmsCloseProfile(hIn);
+				jpeg_destroy_decompress(&cinfo);
+				fclose(infile);
+				cmsCloseProfile(hIn);
 				throw err;
 			}
->>>>>>> f3e0498a
 			qDebug() << "Created transform";
 
         	cmsCloseProfile(hIn);
@@ -390,10 +357,11 @@
 		catch (const std::runtime_error& err)
 		{
 			qDebug() << err.what();
+			jpeg_destroy_decompress(&cinfo);
+			fclose(infile);
 			free(EmbedBuffer);
 			throw err;
 		}
-<<<<<<< HEAD
 
 		if (cmsGetColorSpace(hIn) == icSigRgbData)
 			qDebug() << "Embedded colorspace = sRGB";
@@ -405,42 +373,34 @@
 			qDebug() << "Embedded colorspace = LuvK";					
 
 		doTransform = true;
-	
-		switch (cinfo.jpeg_color_space)
-		{
-			case JCS_RGB:	
-			case JCS_YCbCr:
-				qDebug() << "Transform colorspace = sRGB";
-				xform = cmsCreateTransform(hIn, TYPE_RGB_8, hsRGB, TYPE_RGB_8, INTENT_PERCEPTUAL, 0);
-				ScanLineIn  = (JSAMPROW) _cmsMalloc(cinfo.output_width * cinfo.num_components);
-				ScanLineTemp  = (JSAMPROW) _cmsMalloc(cinfo.output_width * cinfo.num_components);
-				ScanLineOut  = (unsigned char *) _cmsMalloc(cinfo.output_width * (cinfo.num_components + 1));
-				break;
-			case JCS_CMYK:		
-			case JCS_YCCK:
-				qDebug() << "Transform colorspace = CMYK";
-				xform = cmsCreateTransform(hIn, TYPE_YUVK_8, hsRGB, TYPE_RGB_8, INTENT_PERCEPTUAL, 0);
-				ScanLineIn  = (JSAMPROW) _cmsMalloc(cinfo.output_width * cinfo.num_components);
-				ScanLineTemp  = (JSAMPROW) _cmsMalloc(cinfo.output_width * cinfo.num_components);
-				ScanLineOut  = (unsigned char *) _cmsMalloc(cinfo.output_width * cinfo.num_components);
-				break;
-=======
-		if (cmsGetColorSpace(hIn) != icSigRgbData) {
-			free(EmbedBuffer);
-			throw std::runtime_error("ERROR: Wrong colorspace");
+		try {
+			switch (cinfo.jpeg_color_space)
+			{
+				case JCS_RGB:	
+				case JCS_YCbCr:
+					qDebug() << "Transform colorspace = sRGB";
+					xform = cmsCreateTransform(hIn, TYPE_RGB_8, hsRGB, TYPE_RGB_8, INTENT_PERCEPTUAL, 0);
+					ScanLineIn  = (JSAMPROW) _cmsMalloc(cinfo.output_width * cinfo.num_components);
+					ScanLineTemp  = (JSAMPROW) _cmsMalloc(cinfo.output_width * cinfo.num_components);
+					ScanLineOut  = (unsigned char *) _cmsMalloc(cinfo.output_width * (cinfo.num_components + 1));
+					break;
+				case JCS_CMYK:		
+				case JCS_YCCK:
+					qDebug() << "Transform colorspace = CMYK";
+					xform = cmsCreateTransform(hIn, TYPE_YUVK_8, hsRGB, TYPE_RGB_8, INTENT_PERCEPTUAL, 0);
+					ScanLineIn  = (JSAMPROW) _cmsMalloc(cinfo.output_width * cinfo.num_components);
+					ScanLineTemp  = (JSAMPROW) _cmsMalloc(cinfo.output_width * cinfo.num_components);
+					ScanLineOut  = (unsigned char *) _cmsMalloc(cinfo.output_width * cinfo.num_components);
+					break;
+			}
 		}
-
-		doTransform = true;
-
-		try {
-			xform = cmsCreateTransform(hIn, TYPE_RGB_8, hsRGB, TYPE_RGB_8, INTENT_PERCEPTUAL, 0);
-		}
-		catch (const std::runtime_error& err)
+		catch(const std::runtime_error& err)
 		{
 			qDebug() << err.what();
+			jpeg_destroy_decompress(&cinfo);
+			fclose(infile);
 			free(EmbedBuffer);
 			throw err;
->>>>>>> f3e0498a
 		}
 		qDebug() << "Created transform";
 
@@ -451,24 +411,6 @@
 		ScanLineTemp  = (JSAMPROW) _cmsMalloc(cinfo.output_width * cinfo.num_components);
 		ScanLineOut  = (unsigned char *) _cmsMalloc(cinfo.output_width * (cinfo.num_components + 1));
 	}
-<<<<<<< HEAD
-=======
-	catch (const std::runtime_error& err) {
-		qDebug() << err.what();
-		jpeg_destroy_decompress(&cinfo);
-		fclose(infile);
-		throw err;
-	}		
-
-	qDebug() << cinfo.output_width;
-	qDebug() << cinfo.output_height;
-	qDebug() << cinfo.num_components;
-
-	QImage *out_qimage = new QImage(cinfo.output_width, cinfo.output_height, QImage::Format_RGB32);
-	ScanLineIn  = (JSAMPROW) _cmsMalloc(cinfo.output_width * cinfo.num_components);
-	ScanLineTemp  = (JSAMPROW) _cmsMalloc(cinfo.output_width * cinfo.num_components);
-	ScanLineOut  = (unsigned char *) _cmsMalloc(cinfo.output_width * (cinfo.num_components + 1));
->>>>>>> f3e0498a
 	
 	QImage *out_qimage = new QImage(cinfo.output_width, cinfo.output_height, QImage::Format_RGB32);
     try
@@ -512,14 +454,13 @@
     catch (const std::runtime_error& err)
     {
         qDebug() << err.what();
-
         jpeg_destroy_decompress(&cinfo);
         fclose(infile);
         _cmsFree(ScanLineIn);
         _cmsFree(ScanLineTemp);
         _cmsFree(ScanLineOut);
-        jpeg_destroy_decompress(&cinfo);
-	throw err;
+		cmsDeleteTransform(xform);
+		throw err;
     }
 
 	if (doTransform)
