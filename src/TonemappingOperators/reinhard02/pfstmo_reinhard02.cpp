--- conflicted
+++ resolved
@@ -80,18 +80,11 @@
   Reinhard02 tmoperator( Y, &L, use_scales, key, phi, num, low, high, temporal_coherent, ph );
 
   tmoperator.tmo_reinhard02();
-<<<<<<< HEAD
 
+  // TODO: this section can be rewritten using SSE Function
   for (size_t x = 0; x < w; x++)
   {
     for (size_t y = 0; y < h; y++)
-=======
-  
-  // TODO: this section can be rewritten using SSE Function
-  for(unsigned int x=0 ; x<w ; x++ )
-  {
-    for(unsigned int y=0 ; y<h ; y++ )
->>>>>>> 9bd8b09b
     {
       float yr = (*Y)(x,y);
       float scale = 0.f;
