--- conflicted
+++ resolved
@@ -250,15 +250,11 @@
     PreviewPanel *previewPanel;
 
     void openFiles(const QStringList& files);
-<<<<<<< HEAD
-	
-=======
 
 	#ifdef Q_WS_WIN
 		bool winEvent(MSG * message, long * result);
 	#endif
 
->>>>>>> 71244757
 private:
     static int sm_NumMainWindows;
 
