--- conflicted
+++ resolved
@@ -1275,11 +1275,7 @@
                 m_Ui->saturation2dsb->setValue(colorSat);
                 m_Ui->noiseSlider->setValue(noiseReduction);
                 m_Ui->noisedsb->setValue(noiseReduction);
-<<<<<<< HEAD
-                m_Ui->fftVersionCheckBox->setChecked(!oldFattal);
-=======
                 m_Ui->fftVersionCheckBox->setChecked(fftsolver);
->>>>>>> 5cc10b3c
                 m_Ui->pregammaSlider->setValue(pregamma);
                 m_Ui->pregammadsb->setValue(pregamma);
 			break;
